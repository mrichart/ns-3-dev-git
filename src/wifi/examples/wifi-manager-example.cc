/* -*- Mode:C++; c-file-style:"gnu"; indent-tabs-mode:nil; -*- */
/*
 * Copyright (c) 2016 University of Washington
 *
 * This program is free software; you can redistribute it and/or modify
 * it under the terms of the GNU General Public License version 2 as
 * published by the Free Software Foundation;
 *
 * This program is distributed in the hope that it will be useful,
 * but WITHOUT ANY WARRANTY; without even the implied warranty of
 * MERCHANTABILITY or FITNESS FOR A PARTICULAR PURPOSE.  See the
 * GNU General Public License for more details.
 *
 * You should have received a copy of the GNU General Public License
 * along with this program; if not, write to the Free Software
 * Foundation, Inc., 59 Temple Place, Suite 330, Boston, MA  02111-1307  USA
 *
 * Authors: Tom Henderson <tomhend@u.washington.edu>
 *          Matías Richart <mrichart@fing.edu.uy>
 *          Sébastien Deronne <sebastien.deronne@gmail.com>
 */

// Test the operation of a wifi manager as the SNR is varied, and create
// a gnuplot output file for plotting.
//
// The test consists of a device acting as server and a device as client generating traffic.
//
// The output consists of a plot of the rate observed and selected at the client device.
//
// By default, the 802.11a standard using IdealWifiManager is plotted. Several command line
// arguments can change the following options:
// --wifiManager (Aarf, Aarfcd, Amrr, Arf, Cara, Ideal, Minstrel, MinstrelHt, Onoe, Rraa)
// --standard (802.11a, 802.11b, 802.11g, 802.11n-5GHz, 802.11n-2.4GHz, 802.11ac, 802.11-holland, 802.11-10MHz, 802.11-5MHz)
// --serverShortGuardInterval and --clientShortGuardInterval (for 802.11n/ac)
// --serverNss and --clientNss (for 802.11n/ac)
// --serverChannelWidth and --clientChannelWidth (for 802.11n/ac)
// --broadcast instead of unicast (default is unicast)
// --rtsThreshold (by default, value of 99999 disables it)

#include "ns3/core-module.h"
#include "ns3/network-module.h"
#include "ns3/wifi-module.h"
#include "ns3/stats-module.h"
#include "ns3/mobility-module.h"
#include "ns3/propagation-module.h"
#include "ns3/rng-seed-manager.h"

using namespace ns3;

NS_LOG_COMPONENT_DEFINE ("WifiManagerExample");

// 290K @ 20 MHz
const double NOISE_DBM_Hz = -174.0;
double noiseDbm = NOISE_DBM_Hz;

double g_intervalBytes = 0;
uint64_t g_intervalRate = 0;

void
PacketRx (Ptr<const Packet> pkt, const Address &addr)
{
  NS_LOG_DEBUG ("Received size " << pkt->GetSize ());
  g_intervalBytes += pkt->GetSize ();
}

void
RateChange (uint64_t oldVal, uint64_t newVal)
{
  NS_LOG_DEBUG ("Change from " << oldVal << " to " << newVal);
  g_intervalRate = newVal;
}

void
RateChangeMinstrelHt (uint64_t newVal, Mac48Address dest)
{
  NS_LOG_DEBUG ("Change to " << newVal);
  g_intervalRate = newVal;
}

/// Step structure
struct Step
{
  double stepSize; ///< step size in dBm
  double stepTime; ///< step size in seconds
};

/// StandardInfo structure
struct StandardInfo
{
  StandardInfo ()
  {
    m_name = "none";
  }
  /**
   * Constructor
   *
   * \param name reference name
   * \param standard wifi phy standard
   * \param width channel width
   * \param snrLow SNR low
   * \param snrHigh SNR high
   * \param xMin x minimum
   * \param xMax x maximum
   * \param yMax y maximum
   */
  StandardInfo (std::string name, enum WifiPhyStandard standard, uint16_t width, double snrLow, double snrHigh, double xMin, double xMax, double yMax)
    : m_name (name),
      m_standard (standard),
      m_width (width),
      m_snrLow (snrLow),
      m_snrHigh (snrHigh),
      m_xMin (xMin),
      m_xMax (xMax),
      m_yMax (yMax)
  {
  }
  std::string m_name; ///< name
  enum WifiPhyStandard m_standard; ///< standard
  uint16_t m_width; ///< channel width
  double m_snrLow; ///< lowest SNR
  double m_snrHigh; ///< highest SNR
  double m_xMin;  ///< X minimum
  double m_xMax;  ///< X maximum
  double m_yMax;  ///< Y maximum
};

void
ChangeSignalAndReportRate (Ptr<FixedRssLossModel> rssModel, struct Step step, double rss, Gnuplot2dDataset& rateDataset, Gnuplot2dDataset& actualDataset)
{
  NS_LOG_FUNCTION (rssModel << step.stepSize << step.stepTime << rss);
  double snr = rss - noiseDbm;
  rateDataset.Add (snr, g_intervalRate / 1000000.0);
  // Calculate received rate since last interval
  double currentRate = ((g_intervalBytes * 8) / step.stepTime) / 1e6; // Mb/s
  actualDataset.Add (snr, currentRate);
  rssModel->SetRss (rss - step.stepSize);
  NS_LOG_INFO ("At time " << Simulator::Now ().As (Time::S) << "; observed rate " << currentRate << "; setting new power to " << rss - step.stepSize);
  g_intervalBytes = 0;
  Simulator::Schedule (Seconds (step.stepTime), &ChangeSignalAndReportRate, rssModel, step, (rss - step.stepSize), rateDataset, actualDataset);
}

int main (int argc, char *argv[])
{
  std::vector <StandardInfo> serverStandards;
  std::vector <StandardInfo> clientStandards;
  uint32_t steps;
  uint32_t rtsThreshold = 999999;  // disabled even for large A-MPDU
  uint32_t maxAmpduSize = 65535;
  double stepSize = 1; // dBm
  double stepTime = 1; // seconds
  uint32_t packetSize = 1024; // bytes
  bool broadcast = 0;
  int ap1_x = 0;
  int ap1_y = 0;
  int sta1_x = 5;
  int sta1_y = 0;
  uint16_t serverNss = 1;
  uint16_t clientNss = 1;
  uint16_t serverShortGuardInterval = 800;
  uint16_t clientShortGuardInterval = 800;
  uint16_t serverChannelWidth = 20;
  uint16_t clientChannelWidth = 20;
  std::string wifiManager ("Ideal");
  std::string standard ("802.11a");
  StandardInfo serverSelectedStandard;
  StandardInfo clientSelectedStandard;
  bool infrastructure = false;
  uint32_t maxSlrc = 7;
  uint32_t maxSsrc = 7;

  CommandLine cmd;
  cmd.AddValue ("maxSsrc", "The maximum number of retransmission attempts for a RTS packet", maxSsrc);
  cmd.AddValue ("maxSlrc", "The maximum number of retransmission attempts for a DATA packet", maxSlrc);
  cmd.AddValue ("rtsThreshold", "RTS threshold", rtsThreshold);
  cmd.AddValue ("maxAmpduSize", "Max A-MPDU size", maxAmpduSize);
  cmd.AddValue ("stepSize", "Power between steps (dBm)", stepSize);
  cmd.AddValue ("stepTime", "Time on each step (seconds)", stepTime);
  cmd.AddValue ("broadcast", "Send broadcast instead of unicast", broadcast);
  cmd.AddValue ("serverChannelWidth", "Set channel width of the server (valid only for 802.11n or ac)", serverChannelWidth);
  cmd.AddValue ("clientChannelWidth", "Set channel width of the client (valid only for 802.11n or ac)", clientChannelWidth);
  cmd.AddValue ("serverNss", "Set nss of the server (valid only for 802.11n or ac)", serverNss);
  cmd.AddValue ("clientNss", "Set nss of the client (valid only for 802.11n or ac)", clientNss);
  cmd.AddValue ("serverShortGuardInterval", "Set short guard interval of the server (802.11n/ac/ax) in nanoseconds", serverShortGuardInterval);
  cmd.AddValue ("clientShortGuardInterval", "Set short guard interval of the client (802.11n/ac/ax) in nanoseconds", clientShortGuardInterval);
  cmd.AddValue ("standard", "Set standard (802.11a, 802.11b, 802.11g, 802.11n-5GHz, 802.11n-2.4GHz, 802.11ac, 802.11-holland, 802.11-10MHz, 802.11-5MHz, 802.11ax-5GHz, 802.11ax-2.4GHz)", standard);
  cmd.AddValue ("wifiManager", "Set wifi rate manager (Aarf, Aarfcd, Amrr, Arf, Cara, Ideal, Minstrel, MinstrelHt, Onoe, Rraa)", wifiManager);
  cmd.AddValue ("infrastructure", "Use infrastructure instead of adhoc", infrastructure);
  cmd.Parse (argc,argv);

  // Print out some explanation of what this program does
  std::cout << std::endl << "This program demonstrates and plots the operation of different " << std::endl;
  std::cout << "Wi-Fi rate controls on different station configurations," << std::endl;
  std::cout << "by stepping down the received signal strength across a wide range" << std::endl;
  std::cout << "and observing the adjustment of the rate." << std::endl;
  std::cout << "Run 'wifi-manager-example --PrintHelp' to show program options."<< std::endl << std::endl;

  if (infrastructure == false)
    {
      NS_ABORT_MSG_IF (serverNss != clientNss, "In ad hoc mode, we assume sender and receiver are similarly configured");
    }

  if (standard == "802.11b")
    {
      NS_ABORT_MSG_IF (serverChannelWidth != 22 && serverChannelWidth != 22, "Invalid channel width for standard " << standard);
      NS_ABORT_MSG_IF (serverNss != 1, "Invalid nss for standard " << standard);
      NS_ABORT_MSG_IF (clientChannelWidth != 22 && clientChannelWidth != 22, "Invalid channel width for standard " << standard);
      NS_ABORT_MSG_IF (clientNss != 1, "Invalid nss for standard " << standard);
    }
  else if (standard == "802.11a" || standard == "802.11g")
    {
      NS_ABORT_MSG_IF (serverChannelWidth != 20, "Invalid channel width for standard " << standard);
      NS_ABORT_MSG_IF (serverNss != 1, "Invalid nss for standard " << standard);
      NS_ABORT_MSG_IF (clientChannelWidth != 20, "Invalid channel width for standard " << standard);
      NS_ABORT_MSG_IF (clientNss != 1, "Invalid nss for standard " << standard);
    }
  else if (standard == "802.11n-5GHz" || standard == "802.11n-2.4GHz")
    {
      NS_ABORT_MSG_IF (serverChannelWidth != 20 && serverChannelWidth != 40, "Invalid channel width for standard " << standard);
      NS_ABORT_MSG_IF (serverNss == 0 || serverNss > 4, "Invalid nss " << serverNss << " for standard " << standard);
      NS_ABORT_MSG_IF (clientChannelWidth != 20 && clientChannelWidth != 40, "Invalid channel width for standard " << standard);
      NS_ABORT_MSG_IF (clientNss == 0 || clientNss > 4, "Invalid nss " << clientNss << " for standard " << standard);
    }
  else if (standard == "802.11ac")
    {
      NS_ABORT_MSG_IF (serverChannelWidth != 20 && serverChannelWidth != 40 && serverChannelWidth != 80 && serverChannelWidth != 160, "Invalid channel width for standard " << standard);
      NS_ABORT_MSG_IF (serverNss == 0 || serverNss > 4, "Invalid nss " << serverNss << " for standard " << standard);
      NS_ABORT_MSG_IF (clientChannelWidth != 20 && clientChannelWidth != 40 && clientChannelWidth != 80 && clientChannelWidth != 160, "Invalid channel width for standard " << standard);
      NS_ABORT_MSG_IF (clientNss == 0 || clientNss > 4, "Invalid nss " << clientNss << " for standard " << standard);
    }
  else if (standard == "802.11ax-5GHz" || standard == "802.11ax-2.4GHz")
    {
      NS_ABORT_MSG_IF (serverChannelWidth != 20 && serverChannelWidth != 40 && serverChannelWidth != 80 && serverChannelWidth != 160, "Invalid channel width for standard " << standard);
      NS_ABORT_MSG_IF (serverNss == 0 || serverNss > 4, "Invalid nss " << serverNss << " for standard " << standard);
      NS_ABORT_MSG_IF (clientChannelWidth != 20 && clientChannelWidth != 40 && clientChannelWidth != 80 && clientChannelWidth != 160, "Invalid channel width for standard " << standard);
      NS_ABORT_MSG_IF (clientNss == 0 || clientNss > 4, "Invalid nss " << clientNss << " for standard " << standard);
    }

  std::string plotName = "wifi-manager-example-";
  std::string dataName = "wifi-manager-example-";
  plotName += wifiManager;
  dataName += wifiManager;
  plotName += "-";
  dataName += "-";
  plotName += standard;
  dataName += standard;
  if (standard == "802.11n-5GHz" ||
      standard == "802.11n-2.4GHz" ||
      standard == "802.11ac" ||
      standard == "802.11ax-5GHz" ||
      standard == "802.11ax-2.4GHz")
    {
      plotName += "-server=";
      dataName += "-server=";
      std::ostringstream oss;
      oss << serverChannelWidth << "MHz_" << serverShortGuardInterval << "ns_" << serverNss << "SS";
      plotName += oss.str ();
      dataName += oss.str ();
      plotName += "-client=";
      dataName += "-client=";
      oss.str("");
      oss << clientChannelWidth << "MHz_" << clientShortGuardInterval << "ns_" << clientNss << "SS";
      plotName += oss.str ();
      dataName += oss.str ();
    }
  plotName += ".eps";
  dataName += ".plt";
  std::ofstream outfile (dataName.c_str ());
  Gnuplot gnuplot = Gnuplot (plotName);

  // As channel width increases, scale up plot's yRange value
  uint32_t channelRateFactor = std::max (clientChannelWidth, serverChannelWidth) / 20;
  channelRateFactor = channelRateFactor * std::max (clientNss, serverNss);

  // The first number is channel width, second is minimum SNR, third is maximum
  // SNR, fourth and fifth provide xrange axis limits, and sixth the yaxis
  // maximum
  serverStandards.push_back (StandardInfo ("802.11a", WIFI_PHY_STANDARD_80211a, 20, 3, 27, 0, 30, 60));
  serverStandards.push_back (StandardInfo ("802.11b", WIFI_PHY_STANDARD_80211b, 22, -5, 11, -6, 15, 15));
  serverStandards.push_back (StandardInfo ("802.11g", WIFI_PHY_STANDARD_80211g, 20, -5, 27, -6, 30, 60));
  serverStandards.push_back (StandardInfo ("802.11n-5GHz", WIFI_PHY_STANDARD_80211n_5GHZ, serverChannelWidth, 3, 30, 0, 35, 80 * channelRateFactor));
  serverStandards.push_back (StandardInfo ("802.11n-2.4GHz", WIFI_PHY_STANDARD_80211n_2_4GHZ, serverChannelWidth, 3, 30, 0, 35, 80 * channelRateFactor));
  serverStandards.push_back (StandardInfo ("802.11ac", WIFI_PHY_STANDARD_80211ac, serverChannelWidth, 5, 35, 0, 40, 120 * channelRateFactor));
  serverStandards.push_back (StandardInfo ("802.11-holland", WIFI_PHY_STANDARD_holland, 20, 3, 27, 0, 30, 60));
  serverStandards.push_back (StandardInfo ("802.11-10MHz", WIFI_PHY_STANDARD_80211_10MHZ, 10, 3, 27, 0, 30, 60));
  serverStandards.push_back (StandardInfo ("802.11-5MHz", WIFI_PHY_STANDARD_80211_5MHZ, 5, 3, 27, 0, 30, 60));
  serverStandards.push_back (StandardInfo ("802.11ax-5GHz", WIFI_PHY_STANDARD_80211ax_5GHZ, serverChannelWidth, 5, 55, 0, 60, 120 * channelRateFactor));
  serverStandards.push_back (StandardInfo ("802.11ax-2.4GHz", WIFI_PHY_STANDARD_80211ax_2_4GHZ, serverChannelWidth, 5, 55, 0, 60, 120 * channelRateFactor));

  clientStandards.push_back (StandardInfo ("802.11a", WIFI_PHY_STANDARD_80211a, 20, 3, 27, 0, 30, 60));
  clientStandards.push_back (StandardInfo ("802.11b", WIFI_PHY_STANDARD_80211b, 22, -5, 11, -6, 15, 15));
  clientStandards.push_back (StandardInfo ("802.11g", WIFI_PHY_STANDARD_80211g, 20, -5, 27, -6, 30, 60));
  clientStandards.push_back (StandardInfo ("802.11n-5GHz", WIFI_PHY_STANDARD_80211n_5GHZ, clientChannelWidth, 3, 30, 0, 35, 80 * channelRateFactor));
  clientStandards.push_back (StandardInfo ("802.11n-2.4GHz", WIFI_PHY_STANDARD_80211n_2_4GHZ, clientChannelWidth, 3, 30, 0, 35, 80 * channelRateFactor));
  clientStandards.push_back (StandardInfo ("802.11ac", WIFI_PHY_STANDARD_80211ac, clientChannelWidth, 5, 35, 0, 40, 120 * channelRateFactor));
  clientStandards.push_back (StandardInfo ("802.11-holland", WIFI_PHY_STANDARD_holland, 20, 3, 27, 0, 30, 60));
  clientStandards.push_back (StandardInfo ("802.11-10MHz", WIFI_PHY_STANDARD_80211_10MHZ, 10, 3, 27, 0, 30, 60));
  clientStandards.push_back (StandardInfo ("802.11-5MHz", WIFI_PHY_STANDARD_80211_5MHZ, 5, 3, 27, 0, 30, 60));
  clientStandards.push_back (StandardInfo ("802.11ax-5GHz", WIFI_PHY_STANDARD_80211ax_5GHZ, clientChannelWidth, 5, 45, 0, 50, 160 * channelRateFactor));
  clientStandards.push_back (StandardInfo ("802.11ax-2.4GHz", WIFI_PHY_STANDARD_80211ax_2_4GHZ, clientChannelWidth, 5, 45, 0, 50, 160 * channelRateFactor));

  for (std::vector<StandardInfo>::size_type i = 0; i != serverStandards.size (); i++)
    {
      if (standard == serverStandards[i].m_name)
        {
          serverSelectedStandard = serverStandards[i];
        }
    }
  for (std::vector<StandardInfo>::size_type i = 0; i != clientStandards.size (); i++)
    {
      if (standard == clientStandards[i].m_name)
        {
          clientSelectedStandard = clientStandards[i];
        }
    }

  NS_ABORT_IF (serverSelectedStandard.m_name == "none");
  NS_ABORT_IF (clientSelectedStandard.m_name == "none");
  std::cout << "Testing " << serverSelectedStandard.m_name << " with " << wifiManager << " ..." << std::endl;
  NS_ABORT_MSG_IF (clientSelectedStandard.m_snrLow >= clientSelectedStandard.m_snrHigh, "SNR values in wrong order");
  steps = std::abs ((int) (clientSelectedStandard.m_snrHigh - clientSelectedStandard.m_snrLow ) / stepSize) + 1;
  NS_LOG_DEBUG ("Using " << steps << " steps for SNR range " << clientSelectedStandard.m_snrLow << ":" << clientSelectedStandard.m_snrHigh);
  Ptr<Node> clientNode = CreateObject<Node> ();
  Ptr<Node> serverNode = CreateObject<Node> ();

  Config::SetDefault ("ns3::WifiRemoteStationManager::MaxSlrc", UintegerValue (maxSlrc));
  Config::SetDefault ("ns3::WifiRemoteStationManager::MaxSsrc", UintegerValue (maxSsrc));

  WifiHelper wifi;
  wifi.SetStandard (serverSelectedStandard.m_standard);
  YansWifiPhyHelper wifiPhy = YansWifiPhyHelper::Default ();
  wifiPhy.Set ("RxNoiseFigure", DoubleValue (0.0));
  wifiPhy.Set ("EnergyDetectionThreshold", DoubleValue (-110.0));
  wifiPhy.Set ("CcaMode1Threshold", DoubleValue (-110.0));

  Ptr<YansWifiChannel> wifiChannel = CreateObject<YansWifiChannel> ();
  Ptr<ConstantSpeedPropagationDelayModel> delayModel = CreateObject<ConstantSpeedPropagationDelayModel> ();
  wifiChannel->SetPropagationDelayModel (delayModel);
  Ptr<FixedRssLossModel> rssLossModel = CreateObject<FixedRssLossModel> ();
  wifiChannel->SetPropagationLossModel (rssLossModel);
  wifiPhy.SetChannel (wifiChannel);

  wifi.SetRemoteStationManager ("ns3::" + wifiManager + "WifiManager", "RtsCtsThreshold", UintegerValue (rtsThreshold));

  NetDeviceContainer serverDevice;
  NetDeviceContainer clientDevice;

  WifiMacHelper wifiMac;
<<<<<<< HEAD
  // Use Adhoc so we don't get into association issues
  wifiMac.SetType ("ns3::AdhocWifiMac",
                   "BE_MaxAmpduSize", UintegerValue (maxAmpduSize));

  serverDevice = wifi.Install (wifiPhy, wifiMac, serverNode);
  clientDevice = wifi.Install (wifiPhy, wifiMac, clientNode);
  RngSeedManager::SetSeed (1);
  RngSeedManager::SetRun (2);
  wifi.AssignStreams(serverDevice, 100);
  wifi.AssignStreams(clientDevice, 100);
=======
  if (infrastructure)
    {
      Ssid ssid = Ssid ("ns-3-ssid");
      wifiMac.SetType ("ns3::StaWifiMac",
                       "Ssid", SsidValue (ssid),
                       "ActiveProbing", BooleanValue (false));
      serverDevice = wifi.Install (wifiPhy, wifiMac, serverNode);
      wifiMac.SetType ("ns3::ApWifiMac",
                       "Ssid", SsidValue (ssid),
                       "BeaconGeneration", BooleanValue (true));
      clientDevice = wifi.Install (wifiPhy, wifiMac, clientNode);
    }
  else
    {
      wifiMac.SetType ("ns3::AdhocWifiMac",
                       "BE_MaxAmpduSize", UintegerValue (maxAmpduSize));
      serverDevice = wifi.Install (wifiPhy, wifiMac, serverNode);
      clientDevice = wifi.Install (wifiPhy, wifiMac, clientNode);
    }
>>>>>>> 4e27c5e0

  if (wifiManager == "MinstrelHt")
    {
      Config::ConnectWithoutContext ("/NodeList/0/DeviceList/*/$ns3::WifiNetDevice/RemoteStationManager/$ns3::MinstrelHtWifiManager/RateChange", MakeCallback (&RateChangeMinstrelHt));
    }
  else
    {
      Config::ConnectWithoutContext ("/NodeList/0/DeviceList/*/$ns3::WifiNetDevice/RemoteStationManager/$ns3::" + wifiManager + "WifiManager/Rate", MakeCallback (&RateChange));
    }
  // Configure the mobility.
  MobilityHelper mobility;
  Ptr<ListPositionAllocator> positionAlloc = CreateObject<ListPositionAllocator> ();
  //Initial position of AP and STA
  positionAlloc->Add (Vector (ap1_x, ap1_y, 0.0));
  NS_LOG_INFO ("Setting initial AP position to " << Vector (ap1_x, ap1_y, 0.0));
  positionAlloc->Add (Vector (sta1_x, sta1_y, 0.0));
  NS_LOG_INFO ("Setting initial STA position to " << Vector (sta1_x, sta1_y, 0.0));
  mobility.SetPositionAllocator (positionAlloc);
  mobility.SetMobilityModel ("ns3::ConstantPositionMobilityModel");
  mobility.Install (clientNode);
  mobility.Install (serverNode);

  Gnuplot2dDataset rateDataset (clientSelectedStandard.m_name + std::string ("-rate selected"));
  Gnuplot2dDataset actualDataset (clientSelectedStandard.m_name + std::string ("-observed"));
  struct Step step;
  step.stepSize = stepSize;
  step.stepTime = stepTime;

  // Perform post-install configuration from defaults for channel width,
  // guard interval, and nss, if necessary
  // Obtain pointer to the WifiPhy
  Ptr<NetDevice> ndClient = clientDevice.Get (0);
  Ptr<NetDevice> ndServer = serverDevice.Get (0);
  Ptr<WifiNetDevice> wndClient = ndClient->GetObject<WifiNetDevice> ();
  Ptr<WifiNetDevice> wndServer = ndServer->GetObject<WifiNetDevice> ();
  Ptr<WifiPhy> wifiPhyPtrClient = wndClient->GetPhy ();
  Ptr<WifiPhy> wifiPhyPtrServer = wndServer->GetPhy ();
  wifiPhyPtrClient->SetNumberOfAntennas (clientNss);
  wifiPhyPtrClient->SetMaxSupportedTxSpatialStreams (clientNss);
  wifiPhyPtrClient->SetMaxSupportedRxSpatialStreams (clientNss);
  wifiPhyPtrServer->SetNumberOfAntennas (serverNss);
  wifiPhyPtrServer->SetMaxSupportedTxSpatialStreams (serverNss);
  wifiPhyPtrServer->SetMaxSupportedRxSpatialStreams (serverNss);
  // Only set the channel width and guard interval for HT and VHT modes
  if (serverSelectedStandard.m_name == "802.11n-5GHz"
      || serverSelectedStandard.m_name == "802.11n-2.4GHz"
      || serverSelectedStandard.m_name == "802.11ac")
    {
      wifiPhyPtrServer->SetChannelWidth (serverSelectedStandard.m_width);
      wifiPhyPtrServer->SetShortGuardInterval (serverShortGuardInterval == 400);
      wifiPhyPtrClient->SetChannelWidth (clientSelectedStandard.m_width);
      wifiPhyPtrClient->SetShortGuardInterval (clientShortGuardInterval == 400);
    }
  else if (serverSelectedStandard.m_name == "802.11ax-5GHz"
           || serverSelectedStandard.m_name == "802.11ax-2.4GHz")
    {
      wifiPhyPtrServer->SetChannelWidth (serverSelectedStandard.m_width);
      wifiPhyPtrServer->SetGuardInterval (NanoSeconds (serverShortGuardInterval));
      wifiPhyPtrClient->SetChannelWidth (clientSelectedStandard.m_width);
      wifiPhyPtrClient->SetGuardInterval (NanoSeconds (clientShortGuardInterval));
    }
  NS_LOG_DEBUG ("Channel width " << wifiPhyPtrClient->GetChannelWidth () << " noiseDbm " << noiseDbm);
  NS_LOG_DEBUG ("NSS " << wifiPhyPtrClient->GetMaxSupportedTxSpatialStreams ());

  // Configure signal and noise, and schedule first iteration
  noiseDbm += 10 * log10 (clientSelectedStandard.m_width * 1000000);
  double rssCurrent = (clientSelectedStandard.m_snrHigh + noiseDbm);
  rssLossModel->SetRss (rssCurrent);
  NS_LOG_INFO ("Setting initial Rss to " << rssCurrent);
  //Move the STA by stepsSize meters every stepTime seconds
  Simulator::Schedule (Seconds (0.5 + stepTime), &ChangeSignalAndReportRate, rssLossModel, step, rssCurrent, rateDataset, actualDataset);

  PacketSocketHelper packetSocketHelper;
  packetSocketHelper.Install (serverNode);
  packetSocketHelper.Install (clientNode);

  PacketSocketAddress socketAddr;
  socketAddr.SetSingleDevice (serverDevice.Get (0)->GetIfIndex ());
  if (broadcast)
    {
      socketAddr.SetPhysicalAddress (serverDevice.Get (0)->GetBroadcast ());
    }
  else
    {
      socketAddr.SetPhysicalAddress (serverDevice.Get (0)->GetAddress ());
    }
  // Arbitrary protocol type.
  // Note: PacketSocket doesn't have any L4 multiplexing or demultiplexing
  //       The only mux/demux is based on the protocol field
  socketAddr.SetProtocol (1);

  Ptr<PacketSocketClient> client = CreateObject<PacketSocketClient> ();
  client->SetRemote (socketAddr);
  client->SetStartTime (Seconds (0.5));  // allow simulation warmup
  client->SetAttribute ("MaxPackets", UintegerValue (0));  // unlimited
  client->SetAttribute ("PacketSize", UintegerValue (packetSize));

  // Set a maximum rate 10% above the yMax specified for the selected standard
  double rate = clientSelectedStandard.m_yMax * 1e6 * 1.10;
  double clientInterval = static_cast<double> (packetSize) * 8 / rate;
  NS_LOG_DEBUG ("Setting interval to " << clientInterval << " sec for rate of " << rate << " bits/sec");

  client->SetAttribute ("Interval", TimeValue (Seconds (clientInterval)));
  clientNode->AddApplication (client);

  Ptr<PacketSocketServer> server = CreateObject<PacketSocketServer> ();
  server->SetLocal (socketAddr);
  server->TraceConnectWithoutContext ("Rx", MakeCallback (&PacketRx));
  serverNode->AddApplication (server);

  Simulator::Stop (Seconds ((steps + 1) * stepTime));
  Simulator::Run ();
  Simulator::Destroy ();

  gnuplot.AddDataset (rateDataset);
  gnuplot.AddDataset (actualDataset);

  std::ostringstream xMinStr, xMaxStr, yMaxStr;
  std::string xRangeStr ("set xrange [");
  xMinStr << clientSelectedStandard.m_xMin;
  xRangeStr.append (xMinStr.str ());
  xRangeStr.append (":");
  xMaxStr << clientSelectedStandard.m_xMax;
  xRangeStr.append (xMaxStr.str ());
  xRangeStr.append ("]");
  std::string yRangeStr ("set yrange [0:");
  yMaxStr << clientSelectedStandard.m_yMax;
  yRangeStr.append (yMaxStr.str ());
  yRangeStr.append ("]");

  std::string title ("Results for ");
  title.append (standard);
  title.append (" with ");
  title.append (wifiManager);
  title.append ("\\n");
  if (standard == "802.11n-5GHz"
      || standard == "802.11n-2.4GHz"
      || standard == "802.11ac"
      || standard == "802.11n-5GHz"
      || standard == "802.11ax-2.4GHz")
    {
      std::ostringstream serverGiStrStr;
      std::ostringstream serverWidthStrStr;
      std::ostringstream serverNssStrStr;
      title.append ("server: width=");
      serverWidthStrStr << serverSelectedStandard.m_width;
      title.append (serverWidthStrStr.str ());
      title.append ("MHz");
      title.append (" GI=");
      serverGiStrStr << serverShortGuardInterval;
      title.append (serverGiStrStr.str ());
      title.append ("ns");
      title.append (" nss=");
      serverNssStrStr << serverNss;
      title.append (serverNssStrStr.str ());
      title.append ("\\n");
      std::ostringstream clientGiStrStr;
      std::ostringstream clientWidthStrStr;
      std::ostringstream clientNssStrStr;
      title.append ("client: width=");
      clientWidthStrStr << clientSelectedStandard.m_width;
      title.append (clientWidthStrStr.str ());
      title.append ("MHz");
      title.append (" GI=");
      clientGiStrStr << clientShortGuardInterval;
      title.append (clientGiStrStr.str ());
      title.append ("ns");
      title.append (" nss=");
      clientNssStrStr << clientNss;
      title.append (clientNssStrStr.str ());
    }
  gnuplot.SetTerminal ("postscript eps color enh \"Times-BoldItalic\"");
  gnuplot.SetLegend ("SNR (dB)", "Rate (Mb/s)");
  gnuplot.SetTitle (title);
  gnuplot.SetExtra (xRangeStr);
  gnuplot.AppendExtra (yRangeStr);
  gnuplot.AppendExtra ("set key top left");
  gnuplot.GenerateOutput (outfile);
  outfile.close ();

  return 0;
}
<|MERGE_RESOLUTION|>--- conflicted
+++ resolved
@@ -345,18 +345,6 @@
   NetDeviceContainer clientDevice;
 
   WifiMacHelper wifiMac;
-<<<<<<< HEAD
-  // Use Adhoc so we don't get into association issues
-  wifiMac.SetType ("ns3::AdhocWifiMac",
-                   "BE_MaxAmpduSize", UintegerValue (maxAmpduSize));
-
-  serverDevice = wifi.Install (wifiPhy, wifiMac, serverNode);
-  clientDevice = wifi.Install (wifiPhy, wifiMac, clientNode);
-  RngSeedManager::SetSeed (1);
-  RngSeedManager::SetRun (2);
-  wifi.AssignStreams(serverDevice, 100);
-  wifi.AssignStreams(clientDevice, 100);
-=======
   if (infrastructure)
     {
       Ssid ssid = Ssid ("ns-3-ssid");
@@ -376,7 +364,10 @@
       serverDevice = wifi.Install (wifiPhy, wifiMac, serverNode);
       clientDevice = wifi.Install (wifiPhy, wifiMac, clientNode);
     }
->>>>>>> 4e27c5e0
+  RngSeedManager::SetSeed (1);
+  RngSeedManager::SetRun (2);
+  wifi.AssignStreams(serverDevice, 100);
+  wifi.AssignStreams(clientDevice, 100);
 
   if (wifiManager == "MinstrelHt")
     {
