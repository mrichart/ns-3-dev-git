/* -*- Mode:C++; c-file-style:"gnu"; indent-tabs-mode:nil; -*- */
/*
 * Copyright (c) 2009 Duy Nguyen
 *
 * This program is free software; you can redistribute it and/or modify
 * it under the terms of the GNU General Public License version 2 as
 * published by the Free Software Foundation;
 *
 * This program is distributed in the hope that it will be useful,
 * but WITHOUT ANY WARRANTY; without even the implied warranty of
 * MERCHANTABILITY or FITNESS FOR A PARTICULAR PURPOSE.  See the
 * GNU General Public License for more details.
 *
 * You should have received a copy of the GNU General Public License
 * along with this program; if not, write to the Free Software
 * Foundation, Inc., 59 Temple Place, Suite 330, Boston, MA  02111-1307  USA
 *
 * Author: Duy Nguyen <duy@soe.ucsc.edu>
 */



#ifndef MINSTREL_WIFI_MANAGER_H
#define MINSTREL_WIFI_MANAGER_H

#include "wifi-remote-station-manager.h"
#include "wifi-mode.h"
#include "ns3/nstime.h"
#include "ns3/random-variable-stream.h"

namespace ns3 {

struct MinstrelWifiRemoteStation;

/**
 * A struct to contain all information related to a data rate
 */
struct RateInfo
{
  /**
   * Perfect transmission time calculation, or frame calculation
   * Given a bit rate and a packet length n bytes
   */
  Time perfectTxTime;


  uint32_t retryCount;  ///< retry limit
  uint32_t adjustedRetryCount;  ///< adjust the retry limit for this rate
  uint32_t numRateAttempt;  ///< how many number of attempts so far
  uint32_t numRateSuccess;    ///< number of successful pkts
  uint32_t prob;  ///< (# pkts success )/(# total pkts)

  /**
   * EWMA calculation
   * ewma_prob =[prob *(100 - ewma_level) + (ewma_prob_old * ewma_level)]/100
   */
  uint32_t ewmaProb;

  uint32_t throughput;  ///< throughput of a rate
};

/**
 * Data structure for a Minstrel Rate table
 * A vector of a struct RateInfo
 */
typedef std::vector<struct RateInfo> MinstrelRate;

/**
 * Data structure for a Sample Rate table
 * A vector of a vector uint32_t
 */
typedef std::vector<std::vector<uint32_t> > SampleRate;


/**
 * \author Duy Nguyen
 * \brief Implementation of Minstrel Rate Control Algorithm
 * \ingroup wifi
 *
 * Porting Minstrel from Madwifi and Linux Kernel
 * http://linuxwireless.org/en/developers/Documentation/mac80211/RateControl/minstrel
 */
class MinstrelWifiManager : public WifiRemoteStationManager
{

public:
  static TypeId GetTypeId (void);
  MinstrelWifiManager ();
  virtual ~MinstrelWifiManager ();

  virtual void SetupPhy (Ptr<WifiPhy> phy);

 /**
  * Assign a fixed random variable stream number to the random variables
  * used by this model.  Return the number of streams (possibly zero) that
  * have been assigned.
  *
  * \param stream first stream index to use
  * \return the number of stream indices assigned by this model
  */
  int64_t AssignStreams (int64_t stream);

private:
  // overriden from base class
  virtual WifiRemoteStation * DoCreateStation (void) const;
  virtual void DoReportRxOk (WifiRemoteStation *station,
                             double rxSnr, WifiMode txMode);
  virtual void DoReportRtsFailed (WifiRemoteStation *station);
  virtual void DoReportDataFailed (WifiRemoteStation *station);
  virtual void DoReportRtsOk (WifiRemoteStation *station,
                              double ctsSnr, WifiMode ctsMode, double rtsSnr);
  virtual void DoReportDataOk (WifiRemoteStation *station,
                               double ackSnr, WifiMode ackMode, double dataSnr);
  virtual void DoReportFinalRtsFailed (WifiRemoteStation *station);
  virtual void DoReportFinalDataFailed (WifiRemoteStation *station);
  virtual WifiTxVector DoGetDataTxVector (WifiRemoteStation *station, uint32_t size);
  virtual WifiTxVector DoGetRtsTxVector (WifiRemoteStation *station);
<<<<<<< HEAD
  virtual bool DoNeedDataRetransmission (WifiRemoteStation *st, Ptr<const Packet> packet, bool normally);
=======

  virtual bool DoNeedDataRetransmission (WifiRemoteStation *st, Ptr<const Packet> packet, bool normally);

>>>>>>> 4f10ff3e
  virtual bool IsLowLatency (void) const;

  /// for estimating the TxTime of a packet with a given mode
  Time GetCalcTxTime (WifiMode mode) const;
  /**
   * Add transmission time for the given mode to an internal list.
   *
   * \param mode Wi-Fi mode
   * \param t transmission time
   */
  void AddCalcTxTime (WifiMode mode, Time t);

  /// update the number of retries and reset accordingly
  void UpdateRetry (MinstrelWifiRemoteStation *station);

  /// getting the next sample from Sample Table
  uint32_t GetNextSample (MinstrelWifiRemoteStation *station);

  /// find a rate to use from Minstrel Table
  uint32_t FindRate (MinstrelWifiRemoteStation *station);

  /// updating the Minstrel Table every 1/10 seconds
  void UpdateStats (MinstrelWifiRemoteStation *station);

  /// initialize Minstrel Table
  void RateInit (MinstrelWifiRemoteStation *station);

  /**
   * Estimate the time to transmit the given packet with the given number of retries.
   * This function is "roughly" the function "calc_usecs_unicast_packet" in minstrel.c
   * in the madwifi implementation.
   *
   * The basic idea is that, we try to estimate the "average" time used to transmit the
   * packet for the given number of retries while also accounting for the 802.11 congestion
   * window change. The original code in the madwifi seems to estimate the number of backoff
   * slots as the half of the current CW size.
   *
   * There are four main parts:
   *  - wait for DIFS (sense idle channel)
   *  - ACK timeouts
   *  - DATA transmission
   *  - backoffs according to CW
   */
  Time CalculateTimeUnicastPacket (Time dataTransmissionTime, uint32_t shortRetries, uint32_t longRetries);

  /// initialize Sample Table
  void InitSampleTable (MinstrelWifiRemoteStation *station);

  /// printing Sample Table
  void PrintSampleTable (MinstrelWifiRemoteStation *station);

  /// printing Minstrel Table
  void PrintTable (MinstrelWifiRemoteStation *station);

  void CheckInit (MinstrelWifiRemoteStation *station);  ///< check for initializations

  /**
   * typedef for a vector of a pair of Time, WifiMode.
   * (Essentially a list for WifiMode and its corresponding transmission time
   * to transmit a reference packet.
   */
  typedef std::vector<std::pair<Time,WifiMode> > TxTime;

  TxTime m_calcTxTime;  ///< to hold all the calculated TxTime for all modes
  Time m_updateStats;  ///< how frequent do we calculate the stats (1/10 seconds)
  double m_lookAroundRate;  ///< the % to try other rates than our current rate
  double m_ewmaLevel;  ///< exponential weighted moving average
  uint32_t m_sampleCol;  ///< number of sample columns
  uint32_t m_pktLen;  ///< packet length used for calculate mode TxTime
  uint32_t m_nsupported;  ///< modes supported

  /// Provides uniform random variables.
  Ptr<UniformRandomVariable> m_uniformRandomVariable;
};

} // namespace ns3

#endif /* MINSTREL_WIFI_MANAGER_H */<|MERGE_RESOLUTION|>--- conflicted
+++ resolved
@@ -115,13 +115,9 @@
   virtual void DoReportFinalDataFailed (WifiRemoteStation *station);
   virtual WifiTxVector DoGetDataTxVector (WifiRemoteStation *station, uint32_t size);
   virtual WifiTxVector DoGetRtsTxVector (WifiRemoteStation *station);
-<<<<<<< HEAD
-  virtual bool DoNeedDataRetransmission (WifiRemoteStation *st, Ptr<const Packet> packet, bool normally);
-=======
 
   virtual bool DoNeedDataRetransmission (WifiRemoteStation *st, Ptr<const Packet> packet, bool normally);
 
->>>>>>> 4f10ff3e
   virtual bool IsLowLatency (void) const;
 
   /// for estimating the TxTime of a packet with a given mode
