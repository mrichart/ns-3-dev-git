--- conflicted
+++ resolved
@@ -324,7 +324,6 @@
       channelWidth = 20;
     }
   CheckInit (station);
-<<<<<<< HEAD
   if (station->m_prevPowerLevel != station->m_powerLevel)
     {
       m_powerChange (station->m_prevPowerLevel, station->m_powerLevel, station->m_state->m_address);
@@ -336,10 +335,6 @@
       station->m_prevRateIndex = station->m_rateIndex;
     }
   return WifiTxVector (GetSupported (station, station->m_rateIndex), station->m_powerLevel, GetLongRetryCount (station), false, 1, 0, channelWidth, GetAggregation (station), false);
-=======
-  WifiMode mode = GetSupported (station, station->m_rate);
-  return WifiTxVector (mode, station->m_power, GetLongRetryCount (station), GetPreambleForTransmission (mode, GetAddress (st)), 800, 1, 1, 0, channelWidth, GetAggregation (station), false);
->>>>>>> c353e09c
 }
 
 WifiTxVector
