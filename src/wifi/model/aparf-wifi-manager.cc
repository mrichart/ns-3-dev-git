--- conflicted
+++ resolved
@@ -164,13 +164,8 @@
       station->m_prevPowerLevel = m_maxPower;
       station->m_critRateIndex = 0;
       WifiMode mode = GetSupported (station, station->m_rateIndex);
-<<<<<<< HEAD
-      uint8_t channelWidth = GetChannelWidth(station);
-      DataRate rate = DataRate (mode.GetDataRate(channelWidth));
-=======
       uint8_t channelWidth = GetChannelWidth (station);
       DataRate rate = DataRate (mode.GetDataRate (channelWidth));
->>>>>>> bc0a4eff
       double power = GetPhy ()->GetPowerDbm (m_maxPower);
       m_powerChange (power, power, station->m_state->m_address);
       m_rateChange (rate, rate, station->m_state->m_address);
@@ -334,13 +329,8 @@
     }
   CheckInit (station);
   WifiMode mode = GetSupported (station, station->m_rateIndex);
-<<<<<<< HEAD
-  DataRate rate = DataRate (mode.GetDataRate(channelWidth));
-  DataRate prevRate = DataRate (GetSupported (station, station->m_prevRateIndex).GetDataRate(channelWidth));
-=======
   DataRate rate = DataRate (mode.GetDataRate (channelWidth));
   DataRate prevRate = DataRate (GetSupported (station, station->m_prevRateIndex).GetDataRate (channelWidth));
->>>>>>> bc0a4eff
   double power = GetPhy ()->GetPowerDbm (station->m_powerLevel);
   double prevPower = GetPhy ()->GetPowerDbm (station->m_prevPowerLevel);
   if (station->m_prevPowerLevel != station->m_powerLevel)
