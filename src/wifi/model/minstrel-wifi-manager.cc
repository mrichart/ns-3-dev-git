/* -*- Mode:C++; c-file-style:"gnu"; indent-tabs-mode:nil; -*- */
/*
 * Copyright (c) 2009 Duy Nguyen
 *
 * This program is free software; you can redistribute it and/or modify
 * it under the terms of the GNU General Public License version 2 as
 * published by the Free Software Foundation;
 *
 * This program is distributed in the hope that it will be useful,
 * but WITHOUT ANY WARRANTY; without even the implied warranty of
 * MERCHANTABILITY or FITNESS FOR A PARTICULAR PURPOSE.  See the
 * GNU General Public License for more details.
 *
 * You should have received a copy of the GNU General Public License
 * along with this program; if not, write to the Free Software
 * Foundation, Inc., 59 Temple Place, Suite 330, Boston, MA  02111-1307  USA
 *
 * Author: Duy Nguyen <duy@soe.ucsc.edu>
 *
 * Some Comments:
 *
 * 1) Segment Size is declared for completeness but not used  because it has
 *    to do more with the requirement of the specific hardware.
 *
 * 2) By default, Minstrel applies the multi-rate retry(the core of Minstrel
 *    algorithm). Otherwise, please use ConstantRateWifiManager instead.
 *
 * http://linuxwireless.org/en/developers/Documentation/mac80211/RateControl/minstrel
 */

#include "minstrel-wifi-manager.h"
#include "wifi-phy.h"
#include "ns3/simulator.h"
#include "ns3/log.h"
#include "ns3/uinteger.h"
#include "ns3/double.h"
#include "ns3/wifi-mac.h"
#include "ns3/assert.h"
#include <vector>

#define Min(a,b) ((a < b) ? a : b)

namespace ns3 {

NS_LOG_COMPONENT_DEFINE ("MinstrelWifiManager");

/**
 * \brief hold per-remote-station state for Minstrel Wifi manager.
 *
 * This struct extends from WifiRemoteStation struct to hold additional
 * information required by the Minstrel Wifi manager
 */
struct MinstrelWifiRemoteStation : public WifiRemoteStation
{
  Time m_nextStatsUpdate;  ///< 10 times every second

  /**
   * To keep track of the current position in the our random sample table
   * going row by row from 1st column until the 10th column(Minstrel defines 10)
   * then we wrap back to the row 1 col 1.
   * note: there are many other ways to do this.
   */
  uint32_t m_col, m_index;
  uint32_t m_maxTpRate;  ///< the current throughput rate
  uint32_t m_maxTpRate2;  ///< second highest throughput rate
  uint32_t m_maxProbRate;  ///< rate with highest prob of success

  int m_packetCount;  ///< total number of packets as of now
  int m_sampleCount;  ///< how many packets we have sample so far

  bool m_isSampling;  ///< a flag to indicate we are currently sampling
  uint32_t m_sampleRate;  ///< current sample rate
  bool  m_sampleRateSlower;  ///< a flag to indicate sample rate is slower

  uint32_t m_shortRetry;  ///< short retries such as control packts
  uint32_t m_longRetry;  ///< long retries such as data packets
  uint32_t m_retry;  ///< total retries short + long
  uint32_t m_err;  ///< retry errors
  uint32_t m_txrate;  ///< current transmit rate

  bool m_initialized;  ///< for initializing tables

  MinstrelRate m_minstrelTable;  ///< minstrel table
  SampleRate m_sampleTable;  ///< sample table
};

NS_OBJECT_ENSURE_REGISTERED (MinstrelWifiManager);

TypeId
MinstrelWifiManager::GetTypeId (void)
{
  static TypeId tid = TypeId ("ns3::MinstrelWifiManager")
    .SetParent<WifiRemoteStationManager> ()
    .AddConstructor<MinstrelWifiManager> ()
    .AddAttribute ("UpdateStatistics",
                   "The interval between updating statistics table ",
                   TimeValue (Seconds (0.1)),
                   MakeTimeAccessor (&MinstrelWifiManager::m_updateStats),
                   MakeTimeChecker ())
    .AddAttribute ("LookAroundRate",
                   "the percentage to try other rates",
                   DoubleValue (10),
                   MakeDoubleAccessor (&MinstrelWifiManager::m_lookAroundRate),
                   MakeDoubleChecker<double> ())
    .AddAttribute ("EWMA",
                   "EWMA level",
                   DoubleValue (75),
                   MakeDoubleAccessor (&MinstrelWifiManager::m_ewmaLevel),
                   MakeDoubleChecker<double> ())
    .AddAttribute ("SampleColumn",
                   "The number of columns used for sampling",
                   DoubleValue (10),
                   MakeDoubleAccessor (&MinstrelWifiManager::m_sampleCol),
                   MakeDoubleChecker <double> ())
    .AddAttribute ("PacketLength",
                   "The packet length used for calculating mode TxTime",
                   DoubleValue (1200),
                   MakeDoubleAccessor (&MinstrelWifiManager::m_pktLen),
                   MakeDoubleChecker <double> ())
  ;
  return tid;
}

MinstrelWifiManager::MinstrelWifiManager ()
{
  m_uniformRandomVariable = CreateObject<UniformRandomVariable> ();

  m_nsupported = 0;
}

MinstrelWifiManager::~MinstrelWifiManager ()
{
}

void
MinstrelWifiManager::SetupPhy (Ptr<WifiPhy> phy)
{
  NS_LOG_FUNCTION(this << phy);
  uint32_t nModes = phy->GetNModes ();
  for (uint32_t i = 0; i < nModes; i++)
    {
      WifiMode mode = phy->GetMode (i);
      WifiTxVector txVector;
      txVector.SetMode(mode);
      AddCalcTxTime (mode, phy->CalculateTxDuration (m_pktLen, txVector, WIFI_PREAMBLE_LONG, phy->GetFrequency()));
    }
  WifiRemoteStationManager::SetupPhy (phy);
}

int64_t
MinstrelWifiManager::AssignStreams (int64_t stream)
{
  NS_LOG_FUNCTION (this << stream);
  m_uniformRandomVariable->SetStream (stream);
  return 1;
}

Time
MinstrelWifiManager::GetCalcTxTime (WifiMode mode) const
{

  for (TxTime::const_iterator i = m_calcTxTime.begin (); i != m_calcTxTime.end (); i++)
    {
      if (mode == i->second)
        {
          return i->first;
        }
    }
  NS_ASSERT (false);
  return Seconds (0);
}

void
MinstrelWifiManager::AddCalcTxTime (WifiMode mode, Time t)
{
  m_calcTxTime.push_back (std::make_pair (t, mode));
}

WifiRemoteStation *
MinstrelWifiManager::DoCreateStation (void) const
{
  MinstrelWifiRemoteStation *station = new MinstrelWifiRemoteStation ();

  station->m_nextStatsUpdate = Simulator::Now () + m_updateStats;
  station->m_col = 0;
  station->m_index = 0;
  station->m_maxTpRate = 0;
  station->m_maxTpRate2 = 0;
  station->m_maxProbRate = 0;
  station->m_packetCount = 0;
  station->m_sampleCount = 0;
  station->m_isSampling = false;
  station->m_sampleRate = 0;
  station->m_sampleRateSlower = false;
  station->m_shortRetry = 0;
  station->m_longRetry = 0;
  station->m_retry = 0;
  station->m_err = 0;
  station->m_txrate = 0;
  station->m_initialized = false;

  return station;
}

void
MinstrelWifiManager::CheckInit (MinstrelWifiRemoteStation *station)
{
  if (!station->m_initialized && GetNSupported (station) > 1)
    {
      // Note: we appear to be doing late initialization of the table
      // to make sure that the set of supported rates has been initialized
      // before we perform our own initialization.
      m_nsupported = GetNSupported (station);
      station->m_minstrelTable = MinstrelRate (m_nsupported);
      station->m_sampleTable = SampleRate (m_nsupported, std::vector<uint32_t> (m_sampleCol));
      InitSampleTable (station);
      RateInit (station);
      station->m_initialized = true;

      PrintTable (station);
      PrintSampleTable (station);
    }
}

void
MinstrelWifiManager::DoReportRxOk (WifiRemoteStation *st,
                                   double rxSnr, WifiMode txMode)
{
  NS_LOG_FUNCTION (this);
}

void
MinstrelWifiManager::DoReportRtsFailed (WifiRemoteStation *st)
{
  MinstrelWifiRemoteStation *station = (MinstrelWifiRemoteStation *)st;
  NS_LOG_DEBUG ("DoReportRtsFailed m_txrate=" << station->m_txrate);

  station->m_shortRetry++;
}

void
MinstrelWifiManager::DoReportRtsOk (WifiRemoteStation *st, double ctsSnr, WifiMode ctsMode, double rtsSnr)
{
  NS_LOG_DEBUG ("self=" << st << " rts ok");
}

void
MinstrelWifiManager::DoReportFinalRtsFailed (WifiRemoteStation *st)
{
  MinstrelWifiRemoteStation *station = (MinstrelWifiRemoteStation *)st;
  UpdateRetry (station);
  station->m_err++;
}

void
MinstrelWifiManager::DoReportDataFailed (WifiRemoteStation *st)
{
  MinstrelWifiRemoteStation *station = (MinstrelWifiRemoteStation *)st;
  /**
   *
   * Retry Chain table is implemented here
   *
   * Try |         LOOKAROUND RATE              | NORMAL RATE
   *     | random < best    | random > best     |
   * --------------------------------------------------------------
   *  1  | Best throughput  | Random rate       | Best throughput
   *  2  | Random rate      | Best throughput   | Next best throughput
   *  3  | Best probability | Best probability  | Best probability
   *  4  | Lowest Baserate  | Lowest baserate   | Lowest baserate
   *
   * Note: For clarity, multiple blocks of if's and else's are used
   * After a failing 7 times, DoReportFinalDataFailed will be called
   */

  CheckInit (station);
  if (!station->m_initialized)
    {
      return;
    }

  station->m_longRetry++;
  station->m_minstrelTable[station->m_txrate].numRateAttempt++;
<<<<<<< HEAD

  PrintTable (station);

  NS_LOG_DEBUG ("DoReportDataFailed " << station << " rate " << station->m_txrate <<
                " longRetry " << station->m_longRetry);
=======

  PrintTable (station);

  NS_LOG_DEBUG ("DoReportDataFailed " << station << " rate " << station->m_txrate << " longRetry " << station->m_longRetry);
>>>>>>> 4f10ff3e

  /// for normal rate, we're not currently sampling random rates
  if (!station->m_isSampling)
    {
<<<<<<< HEAD
      NS_LOG_DEBUG ("Failed with normal rate: current=" << station->m_txrate <<
                    ", sample=" << station->m_sampleRate <<
                    ", maxTp=" << station->m_maxTpRate <<
                    ", maxTp2=" << station->m_maxTpRate2 <<
                    ", maxProb=" << station->m_maxProbRate);
=======
      NS_LOG_DEBUG ("Failed with normal rate: current=" << station->m_txrate << ", sample=" << station->m_sampleRate << ", maxTp=" << station->m_maxTpRate << ", maxTp2=" << station->m_maxTpRate2 << ", maxProb=" << station->m_maxProbRate);
>>>>>>> 4f10ff3e
      /// use best throughput rate
      if (station->m_longRetry < station->m_minstrelTable[station->m_maxTpRate].adjustedRetryCount)
        {
          NS_LOG_DEBUG (" More retries left for the maximum throughput rate.");
          station->m_txrate = station->m_maxTpRate;
        }

      /// use second best throughput rate
      else if (station->m_longRetry <= (station->m_minstrelTable[station->m_maxTpRate].adjustedRetryCount +
<<<<<<< HEAD
                                         station->m_minstrelTable[station->m_maxTpRate2].adjustedRetryCount))
=======
                                        station->m_minstrelTable[station->m_maxTpRate2].adjustedRetryCount))
>>>>>>> 4f10ff3e
        {
          NS_LOG_DEBUG (" More retries left for the second maximum throughput rate.");
          station->m_txrate = station->m_maxTpRate2;
        }

      /// use best probability rate
      else if (station->m_longRetry <= (station->m_minstrelTable[station->m_maxTpRate].adjustedRetryCount +
<<<<<<< HEAD
                                         station->m_minstrelTable[station->m_maxTpRate2].adjustedRetryCount +
                                         station->m_minstrelTable[station->m_maxProbRate].adjustedRetryCount))
=======
                                        station->m_minstrelTable[station->m_maxTpRate2].adjustedRetryCount +
                                        station->m_minstrelTable[station->m_maxProbRate].adjustedRetryCount))
>>>>>>> 4f10ff3e
        {
          NS_LOG_DEBUG (" More retries left for the maximum probability rate.");
          station->m_txrate = station->m_maxProbRate;
        }

      /// use lowest base rate
      else if (station->m_longRetry > (station->m_minstrelTable[station->m_maxTpRate].adjustedRetryCount +
<<<<<<< HEAD
                                        station->m_minstrelTable[station->m_maxTpRate2].adjustedRetryCount +
                                        station->m_minstrelTable[station->m_maxProbRate].adjustedRetryCount))
=======
                                       station->m_minstrelTable[station->m_maxTpRate2].adjustedRetryCount +
                                       station->m_minstrelTable[station->m_maxProbRate].adjustedRetryCount))
>>>>>>> 4f10ff3e
        {
          NS_LOG_DEBUG (" More retries left for the base rate.");
          station->m_txrate = 0;
        }
    }

  /// for look-around rate, we're currently sampling random rates
  else
    {
<<<<<<< HEAD
      NS_LOG_DEBUG ("Failed with look around rate: current=" << station->m_txrate <<
                          ", sample=" << station->m_sampleRate <<
                          ", maxTp=" << station->m_maxTpRate <<
                          ", maxTp2=" << station->m_maxTpRate2 <<
                          ", maxProb=" << station->m_maxProbRate);
=======
      NS_LOG_DEBUG ("Failed with look around rate: current=" << station->m_txrate << ", sample=" << station->m_sampleRate << ", maxTp=" << station->m_maxTpRate << ", maxTp2=" << station->m_maxTpRate2 << ", maxProb=" << station->m_maxProbRate);
>>>>>>> 4f10ff3e
      /// current sampling rate is slower than the current best rate
      if (station->m_sampleRateSlower)
        {
          NS_LOG_DEBUG ("Look around rate is slower than the maximum throughput rate.");
          /// use best throughput rate
          if (station->m_longRetry < station->m_minstrelTable[station->m_maxTpRate].adjustedRetryCount)
            {
              NS_LOG_DEBUG (" More retries left for the maximum throughput rate.");
              station->m_txrate = station->m_maxTpRate;
            }

          ///	use random rate
          else if (station->m_longRetry <= (station->m_minstrelTable[station->m_maxTpRate].adjustedRetryCount +
<<<<<<< HEAD
                                             station->m_minstrelTable[station->m_sampleRate].adjustedRetryCount))
=======
                                            station->m_minstrelTable[station->m_sampleRate].adjustedRetryCount))
>>>>>>> 4f10ff3e
            {
              NS_LOG_DEBUG (" More retries left for the sampling rate.");
              station->m_txrate = station->m_sampleRate;
            }

          /// use max probability rate
          else if (station->m_longRetry <= (station->m_minstrelTable[station->m_maxTpRate].adjustedRetryCount +
<<<<<<< HEAD
                                             station->m_minstrelTable[station->m_sampleRate].adjustedRetryCount +
                                             station->m_minstrelTable[station->m_maxProbRate].adjustedRetryCount ))
=======
                                            station->m_minstrelTable[station->m_sampleRate].adjustedRetryCount +
                                            station->m_minstrelTable[station->m_maxProbRate].adjustedRetryCount ))
>>>>>>> 4f10ff3e
            {
              NS_LOG_DEBUG (" More retries left for the maximum probability rate.");
              station->m_txrate = station->m_maxProbRate;
            }

          /// use lowest base rate
          else if (station->m_longRetry > (station->m_minstrelTable[station->m_maxTpRate].adjustedRetryCount +
<<<<<<< HEAD
                                            station->m_minstrelTable[station->m_sampleRate].adjustedRetryCount +
                                            station->m_minstrelTable[station->m_maxProbRate].adjustedRetryCount))
=======
                                           station->m_minstrelTable[station->m_sampleRate].adjustedRetryCount +
                                           station->m_minstrelTable[station->m_maxProbRate].adjustedRetryCount))
>>>>>>> 4f10ff3e
            {
              NS_LOG_DEBUG (" More retries left for the base rate.");
              station->m_txrate = 0;
            }
        }

      /// current sampling rate is better than current best rate
      else
        {
          NS_LOG_DEBUG ("Look around rate is faster than the maximum throughput rate.");
          /// use random rate
          if (station->m_longRetry < station->m_minstrelTable[station->m_sampleRate].adjustedRetryCount)
            {
              NS_LOG_DEBUG (" More retries left for the sampling rate.");
              station->m_txrate = station->m_sampleRate;
            }

          /// use the best throughput rate
          else if (station->m_longRetry <= (station->m_minstrelTable[station->m_sampleRate].adjustedRetryCount +
                                            station->m_minstrelTable[station->m_maxTpRate].adjustedRetryCount))
            {
              NS_LOG_DEBUG (" More retries left for the maximum throughput rate.");
              station->m_txrate = station->m_maxTpRate;
            }

          /// use the best probability rate
          else if (station->m_longRetry <= (station->m_minstrelTable[station->m_sampleRate].adjustedRetryCount +
                                            station->m_minstrelTable[station->m_maxTpRate].adjustedRetryCount +
                                            station->m_minstrelTable[station->m_maxProbRate].adjustedRetryCount))
            {
              NS_LOG_DEBUG (" More retries left for the maximum probability rate.");
              station->m_txrate = station->m_maxProbRate;
            }

          /// use the lowest base rate
          else if (station->m_longRetry > (station->m_minstrelTable[station->m_sampleRate].adjustedRetryCount +
                                           station->m_minstrelTable[station->m_maxTpRate].adjustedRetryCount +
                                           station->m_minstrelTable[station->m_maxProbRate].adjustedRetryCount))
            {
              NS_LOG_DEBUG (" More retries left for the base rate.");
              station->m_txrate = 0;
            }
        }
    }
}

void
MinstrelWifiManager::DoReportDataOk (WifiRemoteStation *st,
                                     double ackSnr, WifiMode ackMode, double dataSnr)
{
  NS_LOG_FUNCTION (st << ackSnr << ackMode << dataSnr);
  MinstrelWifiRemoteStation *station = (MinstrelWifiRemoteStation *) st;

  station->m_isSampling = false;
  station->m_sampleRateSlower = false;

  CheckInit (station);
  if (!station->m_initialized)
    {
      return;
    }
<<<<<<< HEAD
  NS_LOG_DEBUG ("DoReportDataOk m_txrate = " << station->m_txrate <<
                ", attempt = " << station->m_minstrelTable[station->m_txrate].numRateAttempt <<
                ", success = " << station->m_minstrelTable[station->m_txrate].numRateSuccess << " (before update).");

  station->m_minstrelTable[station->m_txrate].numRateSuccess++;
  station->m_minstrelTable[station->m_txrate].numRateAttempt++;

  NS_LOG_DEBUG ("DoReportDataOk m_txrate = " << station->m_txrate <<
                  ", attempt = " << station->m_minstrelTable[station->m_txrate].numRateAttempt <<
                  ", success = " << station->m_minstrelTable[station->m_txrate].numRateSuccess << " (after update).");
=======
  NS_LOG_DEBUG ("DoReportDataOk m_txrate = " << station->m_txrate << ", attempt = " << station->m_minstrelTable[station->m_txrate].numRateAttempt << ", success = " << station->m_minstrelTable[station->m_txrate].numRateSuccess << " (before update).");

  station->m_minstrelTable[station->m_txrate].numRateSuccess++;
  station->m_minstrelTable[station->m_txrate].numRateAttempt++;

  NS_LOG_DEBUG ("DoReportDataOk m_txrate = " << station->m_txrate << ", attempt = " << station->m_minstrelTable[station->m_txrate].numRateAttempt << ", success = " << station->m_minstrelTable[station->m_txrate].numRateSuccess << " (after update).");
>>>>>>> 4f10ff3e

  UpdateRetry (station);

  //station->m_minstrelTable[station->m_txrate].numRateAttempt += station->m_retry;
  station->m_packetCount++;

  if (m_nsupported >= 1)
    {
      station->m_txrate = FindRate (station);
    }
}

void
MinstrelWifiManager::DoReportFinalDataFailed (WifiRemoteStation *st)
{
  NS_LOG_FUNCTION (st);
  MinstrelWifiRemoteStation *station = (MinstrelWifiRemoteStation *) st;
<<<<<<< HEAD
  NS_LOG_DEBUG ("DoReportFinalDataFailed m_txrate = " << station->m_txrate <<
                ", attempt = " << station->m_minstrelTable[station->m_txrate].numRateAttempt <<
                ", success = " << station->m_minstrelTable[station->m_txrate].numRateSuccess << " (before update).");
=======
  NS_LOG_DEBUG ("DoReportFinalDataFailed m_txrate = " << station->m_txrate << ", attempt = " << station->m_minstrelTable[station->m_txrate].numRateAttempt << ", success = " << station->m_minstrelTable[station->m_txrate].numRateSuccess << " (before update).");
>>>>>>> 4f10ff3e

  station->m_isSampling = false;
  station->m_sampleRateSlower = false;

  UpdateRetry (station);

  //station->m_minstrelTable[station->m_txrate].numRateAttempt += station->m_retry;
<<<<<<< HEAD

  station->m_err++;

  NS_LOG_DEBUG ("DoReportFinalDataFailed m_txrate = " << station->m_txrate <<
                ", attempt = " << station->m_minstrelTable[station->m_txrate].numRateAttempt <<
                ", success = " << station->m_minstrelTable[station->m_txrate].numRateSuccess << " (after update).");
=======
  station->m_err++;

  NS_LOG_DEBUG ("DoReportFinalDataFailed m_txrate = " << station->m_txrate << ", attempt = " << station->m_minstrelTable[station->m_txrate].numRateAttempt << ", success = " << station->m_minstrelTable[station->m_txrate].numRateSuccess << " (after update).");
>>>>>>> 4f10ff3e

  if (m_nsupported >= 1)
    {
      station->m_txrate = FindRate (station);
    }
}

void
MinstrelWifiManager::UpdateRetry (MinstrelWifiRemoteStation *station)
{
  station->m_retry = station->m_shortRetry + station->m_longRetry;
  station->m_shortRetry = 0;
  station->m_longRetry = 0;
}

WifiTxVector
MinstrelWifiManager::DoGetDataTxVector (WifiRemoteStation *st,
                                    uint32_t size)
{
  MinstrelWifiRemoteStation *station = (MinstrelWifiRemoteStation *) st;
  if (!station->m_initialized)
    {
      CheckInit (station);

      /// start the rate at half way
      station->m_txrate = m_nsupported / 2;
    }
  UpdateStats (station);
<<<<<<< HEAD
  return WifiTxVector (GetSupported (station, station->m_txrate),
                        GetDefaultTxPowerLevel (),
                        GetLongRetryCount (station),
                        GetShortGuardInterval (station),
                        Min (GetNumberOfReceiveAntennas (station),GetNumberOfTransmitAntennas()),
                        GetNumberOfTransmitAntennas (station),
                        GetStbc (station));
=======
  return WifiTxVector (GetSupported (station, station->m_txrate), GetDefaultTxPowerLevel (), GetLongRetryCount (station), GetShortGuardInterval (station), Min (GetNumberOfReceiveAntennas (station),GetNumberOfTransmitAntennas()), GetNess (station), GetStbc (station));
>>>>>>> 4f10ff3e
}

WifiTxVector
MinstrelWifiManager::DoGetRtsTxVector (WifiRemoteStation *st)
{
  MinstrelWifiRemoteStation *station = (MinstrelWifiRemoteStation *) st;
  NS_LOG_DEBUG ("DoGetRtsMode m_txrate=" << station->m_txrate);

<<<<<<< HEAD
  return WifiTxVector (GetSupported (station, 0),
                        GetDefaultTxPowerLevel (),
                        GetShortRetryCount (station),
                        GetShortGuardInterval (station),
                        Min (GetNumberOfReceiveAntennas (station),GetNumberOfTransmitAntennas()),
                        GetNumberOfTransmitAntennas (station),
                        GetStbc (station));
=======
  return WifiTxVector (GetSupported (station, 0), GetDefaultTxPowerLevel (), GetShortRetryCount (station), GetShortGuardInterval (station), Min (GetNumberOfReceiveAntennas (station),GetNumberOfTransmitAntennas()), GetNess (station), GetStbc (station));
>>>>>>> 4f10ff3e
}

bool
MinstrelWifiManager::DoNeedDataRetransmission (WifiRemoteStation *st, Ptr<const Packet> packet, bool normally)
{
  MinstrelWifiRemoteStation *station = (MinstrelWifiRemoteStation *)st;

  CheckInit (station);
  if (!station->m_initialized)
    {
      return normally;
    }

  if (!station->m_isSampling)
    {
      if (station->m_longRetry > (station->m_minstrelTable[station->m_maxTpRate].adjustedRetryCount +
                                  station->m_minstrelTable[station->m_maxTpRate2].adjustedRetryCount +
                                  station->m_minstrelTable[station->m_maxProbRate].adjustedRetryCount +
                                  station->m_minstrelTable[0].adjustedRetryCount))
        {
          return false;
        }
      else
        {
          return true;
        }
    }
  else
    {
      if (station->m_longRetry > (station->m_minstrelTable[station->m_sampleRate].adjustedRetryCount +
                                  station->m_minstrelTable[station->m_maxTpRate].adjustedRetryCount +
                                  station->m_minstrelTable[station->m_maxProbRate].adjustedRetryCount +
                                  station->m_minstrelTable[0].adjustedRetryCount))
        {
          return false;
        }
      else
        {
          return true;
        }
    }
}

bool
MinstrelWifiManager::IsLowLatency (void) const
{
  return true;
}
uint32_t
MinstrelWifiManager::GetNextSample (MinstrelWifiRemoteStation *station)
{
  uint32_t bitrate;
  bitrate = station->m_sampleTable[station->m_index][station->m_col];
  station->m_index++;

  /// bookeeping for m_index and m_col variables
  if (station->m_index > (m_nsupported - 2))
    {
      station->m_index = 0;
      station->m_col++;
      if (station->m_col >= m_sampleCol)
        {
          station->m_col = 0;
        }
    }
  return bitrate;
}

uint32_t
MinstrelWifiManager::FindRate (MinstrelWifiRemoteStation *station)
{
  NS_LOG_FUNCTION (this << station);

  if ((station->m_sampleCount + station->m_packetCount) == 0)
    {
      return 0;
    }


  uint32_t idx;

  /// for determining when to try a sample rate
  int coinFlip = m_uniformRandomVariable->GetInteger (0, 100) % 2;

  /**
   * if we are below the target of look around rate percentage, look around
   * note: do it randomly by flipping a coin instead sampling
   * all at once until it reaches the look around rate
   */
  if ( (((100 * station->m_sampleCount) / (station->m_sampleCount + station->m_packetCount )) < m_lookAroundRate)
       && (coinFlip == 1) )
    {
      NS_LOG_DEBUG ("Using look around rate");
      /// now go through the table and find an index rate
      idx = GetNextSample (station);


      /**
       * This if condition is used to make sure that we don't need to use
       * the sample rate it is the same as our current rate
       */
      if (idx != station->m_maxTpRate && idx != station->m_txrate)
        {

          /// start sample count
          station->m_sampleCount++;

          /// set flag that we are currently sampling
          station->m_isSampling = true;

          /// bookeeping for resetting stuff
          if (station->m_packetCount >= 10000)
            {
              station->m_sampleCount = 0;
              station->m_packetCount = 0;
            }

          /// error check
          if (idx >= m_nsupported)
            {
              NS_LOG_DEBUG ("ALERT!!! ERROR");
            }

          /// set the rate that we're currently sampling
          station->m_sampleRate = idx;

          if (station->m_sampleRate == station->m_maxTpRate)
            {
              station->m_sampleRate = station->m_maxTpRate2;
            }

          /// is this rate slower than the current best rate
          station->m_sampleRateSlower =
            (station->m_minstrelTable[idx].perfectTxTime > station->m_minstrelTable[station->m_maxTpRate].perfectTxTime);

          /// using the best rate instead
          if (station->m_sampleRateSlower)
            {
<<<<<<< HEAD
              NS_LOG_DEBUG ("The next look around rate is slower than the maximum throughput rate, continue with the maximum throughput rate: " <<
                            station->m_maxTpRate << "(" << GetSupported (station, station->m_maxTpRate) << ")");
=======
              NS_LOG_DEBUG ("The next look around rate is slower than the maximum throughput rate, continue with the maximum throughput rate: " << station->m_maxTpRate << "(" << GetSupported (station, station->m_maxTpRate) << ")");
>>>>>>> 4f10ff3e
              idx =  station->m_maxTpRate;
            }
        }
    }

  ///	continue using the best rate
  else
    {
      NS_LOG_DEBUG ("Continue using the maximum throughput rate: " << station->m_maxTpRate << "(" << GetSupported (station, station->m_maxTpRate) << ")");
      idx = station->m_maxTpRate;
    }

<<<<<<< HEAD
=======

>>>>>>> 4f10ff3e
  NS_LOG_DEBUG ("Rate = " << idx << "(" << GetSupported (station, idx) << ")");

  return idx;
}

void
MinstrelWifiManager::UpdateStats (MinstrelWifiRemoteStation *station)
{
  if (Simulator::Now () <  station->m_nextStatsUpdate)
    {
      return;
    }

  if (!station->m_initialized)
    {
      return;
    }
  NS_LOG_FUNCTION (this);
<<<<<<< HEAD

=======
>>>>>>> 4f10ff3e
  station->m_nextStatsUpdate = Simulator::Now () + m_updateStats;
  NS_LOG_DEBUG ("Next update at " << station->m_nextStatsUpdate);
  NS_LOG_DEBUG ("Currently using rate: " << station->m_txrate << " (" << GetSupported (station, station->m_txrate) << ")");

  Time txTime;
  uint32_t tempProb;

  NS_LOG_DEBUG ("Index-Rate\t\tAttempt\tSuccess");
  for (uint32_t i = 0; i < m_nsupported; i++)
    {

      /// calculate the perfect tx time for this rate
      txTime = station->m_minstrelTable[i].perfectTxTime;

      /// just for initialization
      if (txTime.GetMicroSeconds () == 0)
        {
          txTime = Seconds (1);
        }

      NS_LOG_DEBUG (i << " " << GetSupported (station, i) <<
<<<<<<< HEAD
                          "\t" << station->m_minstrelTable[i].numRateAttempt <<
                          "\t" << station->m_minstrelTable[i].numRateSuccess);
=======
                    "\t" << station->m_minstrelTable[i].numRateAttempt <<
                    "\t" << station->m_minstrelTable[i].numRateSuccess);
>>>>>>> 4f10ff3e

      /// if we've attempted something
      if (station->m_minstrelTable[i].numRateAttempt)
        {
          /**
           * calculate the probability of success
           * assume probability scales from 0 to 18000
           */
          tempProb = (station->m_minstrelTable[i].numRateSuccess * 18000) / station->m_minstrelTable[i].numRateAttempt;

          /// bookeeping
<<<<<<< HEAD

=======
>>>>>>> 4f10ff3e
          station->m_minstrelTable[i].prob = tempProb;

          /// ewma probability (cast for gcc 3.4 compatibility)
          tempProb = static_cast<uint32_t> (((tempProb * (100 - m_ewmaLevel)) + (station->m_minstrelTable[i].ewmaProb * m_ewmaLevel) ) / 100);

          station->m_minstrelTable[i].ewmaProb = tempProb;

          /// calculating throughput
          station->m_minstrelTable[i].throughput = tempProb * (1000000 / txTime.GetMicroSeconds ());

        }

      /// bookeeping
<<<<<<< HEAD

=======
>>>>>>> 4f10ff3e
      station->m_minstrelTable[i].numRateSuccess = 0;
      station->m_minstrelTable[i].numRateAttempt = 0;

      /// Sample less often below 10% and  above 95% of success
      if ((station->m_minstrelTable[i].ewmaProb > 17100) || (station->m_minstrelTable[i].ewmaProb < 1800))
        {
          /**
           * See: http://wireless.kernel.org/en/developers/Documentation/mac80211/RateControl/minstrel/
           *
           * Analysis of information showed that the system was sampling too hard at some rates.
           * For those rates that never work (54mb, 500m range) there is no point in sending 10 sample packets (< 6 ms time).
<<<<<<< HEAD
           * Consequently, for the very very low probability rates, we sample at most twice.
=======
           * Consequently, for the very very low probability rates, we sample at most twice. 
>>>>>>> 4f10ff3e
           */
          if (station->m_minstrelTable[i].retryCount > 2)
            {
              station->m_minstrelTable[i].adjustedRetryCount = 2;
            }
          else
            {
              station->m_minstrelTable[i].adjustedRetryCount = station->m_minstrelTable[i].retryCount;
            }
        }
      else
        {
          station->m_minstrelTable[i].adjustedRetryCount = station->m_minstrelTable[i].retryCount;
        }

      /// if it's 0 allow one retry limit
      if (station->m_minstrelTable[i].adjustedRetryCount == 0)
        {
          station->m_minstrelTable[i].adjustedRetryCount = 1;
        }
    }
  NS_LOG_DEBUG ("Attempt/success resetted to 0");
<<<<<<< HEAD
=======

>>>>>>> 4f10ff3e

  uint32_t max_prob = 0, index_max_prob = 0, max_tp = 0, index_max_tp = 0, index_max_tp2 = 0;

  /// go find max throughput, second maximum throughput, high probability succ
  NS_LOG_DEBUG ("Finding the maximum throughput, second maximum throughput, and highest probability");
  NS_LOG_DEBUG ("Index-Rate\t\tT-put\tEWMA");
  for (uint32_t i = 0; i < m_nsupported; i++)
    {
      NS_LOG_DEBUG (i << " " << GetSupported (station, i) <<
                    "\t" << station->m_minstrelTable[i].throughput <<
                    "\t" << station->m_minstrelTable[i].ewmaProb);

      if (max_tp < station->m_minstrelTable[i].throughput)
        {
          index_max_tp = i;
          max_tp = station->m_minstrelTable[i].throughput;
        }

      if (max_prob < station->m_minstrelTable[i].ewmaProb)
        {
          index_max_prob = i;
          max_prob = station->m_minstrelTable[i].ewmaProb;
        }
    }


  max_tp = 0;
  /// find the second highest max
  for (uint32_t i = 0; i < m_nsupported; i++)
    {
      if ((i != index_max_tp) && (max_tp < station->m_minstrelTable[i].throughput))
        {
          index_max_tp2 = i;
          max_tp = station->m_minstrelTable[i].throughput;
        }
    }

  station->m_maxTpRate = index_max_tp;
  station->m_maxTpRate2 = index_max_tp2;
  station->m_maxProbRate = index_max_prob;

  if (index_max_tp > station->m_txrate)
    {
      station->m_txrate = index_max_tp;
    }

  NS_LOG_DEBUG ("max throughput=" << index_max_tp << "(" << GetSupported (station, index_max_tp) <<
                ")\tsecond max throughput=" << index_max_tp2 << "(" << GetSupported (station, index_max_tp2) <<
                ")\tmax prob=" << index_max_prob << "(" << GetSupported (station, index_max_prob) << ")");

  /// reset it
  //RateInit (station);
<<<<<<< HEAD

=======
>>>>>>> 4f10ff3e
}

void
MinstrelWifiManager::RateInit (MinstrelWifiRemoteStation *station)
{
  NS_LOG_FUNCTION (station);

  for (uint32_t i = 0; i < m_nsupported; i++)
    {
      NS_LOG_DEBUG ("Initializing rate index " << i << " " << GetSupported (station, i));
      station->m_minstrelTable[i].numRateAttempt = 0;
      station->m_minstrelTable[i].numRateSuccess = 0;
      station->m_minstrelTable[i].prob = 0;
      station->m_minstrelTable[i].ewmaProb = 0;
      station->m_minstrelTable[i].throughput = 0;
      station->m_minstrelTable[i].perfectTxTime = GetCalcTxTime (GetSupported (station, i));
      NS_LOG_DEBUG (" perfectTxTime = " << station->m_minstrelTable[i].perfectTxTime);
      station->m_minstrelTable[i].retryCount = 1;
      station->m_minstrelTable[i].adjustedRetryCount = 1;
      // Emulating minstrel.c::ath_rate_ctl_reset
      // We only check from 2 to 10 retries. This guarantee that
<<<<<<< HEAD
      // at least one retry is permitted.
=======
      // at least one retry is permitter.
>>>>>>> 4f10ff3e
      Time totalTxTimeWithGivenRetries = Seconds (0.0); // tx_time in minstrel.c
      NS_LOG_DEBUG (" Calculating the number of retries");
      for (uint32_t retries = 2; retries < 11; retries++)
        {
          NS_LOG_DEBUG ("  Checking " << retries << " retries");
          totalTxTimeWithGivenRetries = CalculateTimeUnicastPacket (station->m_minstrelTable[i].perfectTxTime, 0, retries);
          NS_LOG_DEBUG ("   totalTxTimeWithGivenRetries = " << totalTxTimeWithGivenRetries);
          if (totalTxTimeWithGivenRetries > MilliSeconds (6))
            {
              break;
            }
          station->m_minstrelTable[i].retryCount = retries;
          station->m_minstrelTable[i].adjustedRetryCount = retries;
        }
    }
}

Time
MinstrelWifiManager::CalculateTimeUnicastPacket (Time dataTransmissionTime, uint32_t shortRetries, uint32_t longRetries)
{
  NS_LOG_FUNCTION (this << dataTransmissionTime << shortRetries << longRetries);
  // See rc80211_minstrel.c
<<<<<<< HEAD

=======
  
>>>>>>> 4f10ff3e
  //First transmission (DATA + ACK timeout)
  Time tt = dataTransmissionTime + GetMac ()->GetAckTimeout ();

  uint32_t cwMax = 1023;
  uint32_t cw = 31;
  for (uint32_t retry = 0; retry < longRetries; retry++)
    {
      // Add one re-transmission (DATA + ACK timeout)
      tt += dataTransmissionTime + GetMac ()->GetAckTimeout ();

      // Add average back off (half the current contention window)
      tt += NanoSeconds ((cw / 2) * GetMac ()->GetSlot ());

      // Update contention window
      cw = std::min (cwMax, (cw + 1) * 2);
<<<<<<< HEAD
    }


  // First, we have to sense idle channel for DIFS (SIFS + 2*SLOT)
//  Time tt = GetMac ()->GetSifs () + GetMac ()->GetSlot () + GetMac ()->GetSlot ();
//  NS_LOG_DEBUG ("tt (DIFS) = " << tt);
//
//  // Next, we add the ACK timeout duration. Since we are given longRetries, the number of ACK timeout
//  // is longRetries + 1 (first transmission and longRetries times).
//  tt += NanoSeconds ((longRetries + 1) * GetMac ()->GetAckTimeout ());
//  NS_LOG_DEBUG ("tt (DIFS + ACKs) = " << tt << " (ACK TO) = " << GetMac ()->GetAckTimeout ());
//  // Next, we add the time to send (longRetries + 1) DATA. Same logic as ACK timeout.
//  // They can be combined, but separated for clarity.
//  tt += NanoSeconds ((longRetries + 1) * dataTransmissionTime);
//  NS_LOG_DEBUG ("tt (DIFS + ACKs + DATAs) = " << tt);
//
//  // Finally, we account for the backoff time between retransmissions.
//  // The original minstrel code seems to estimate the time as half the current contention window.
//  // The calculation of the original minsrel code is a little bit off (not exactly half) so we do the same.
//  // In addition, WIFI_CW_MIN is set to 31 in the original code.
//  uint32_t cwMax = 1023;
//  uint32_t cw = 31;
//  for (uint32_t i = 0; i <= (shortRetries + longRetries); i++)
//    {
//      cw = std::min (cwMax, (cw + 1) * 2); // estimate the current contention window size (I think it's a bit off)
//      NS_LOG_DEBUG (" cw = " << cw);
//      tt += NanoSeconds ((cw / 2) * GetMac ()->GetSlot ()); // average is about half
//      NS_LOG_DEBUG (" tt (DIFS + ACKs + DATAs + " << cw << " cw) = " << tt);
//    }

=======
    }

  /*
  // First, we have to sense idle channel for DIFS (SIFS + 2*SLOT)
  Time tt = GetMac ()->GetSifs () + GetMac ()->GetSlot () + GetMac ()->GetSlot ();
  NS_LOG_DEBUG ("tt (DIFS) = " << tt);

  // Next, we add the ACK timeout duration. Since we are given longRetries, the number of ACK timeout
  // is longRetries + 1 (first transmission and longRetries times).
  tt += NanoSeconds ((longRetries + 1) * GetMac ()->GetAckTimeout ());
  NS_LOG_DEBUG ("tt (DIFS + ACKs) = " << tt << " (ACK TO) = " << GetMac ()->GetAckTimeout ());
  // Next, we add the time to send (longRetries + 1) DATA. Same logic as ACK timeout.
  // They can be combined, but separated for clarity.
  tt += NanoSeconds ((longRetries + 1) * dataTransmissionTime);
  NS_LOG_DEBUG ("tt (DIFS + ACKs + DATAs) = " << tt);

  // Finally, we account for the backoff time between retransmissions.
  // The original minstrel code seems to estimate the time as half the current contention window.
  // The calculation of the original minsrel code is a little bit off (not exactly half) so we do the same.
  // In addition, WIFI_CW_MIN is set to 31 in the original code.
  uint32_t cwMax = 1023;
  uint32_t cw = 31;
  for (uint32_t i = 0; i <= (shortRetries + longRetries); i++)
    {
      cw = std::min (cwMax, (cw + 1) * 2); // estimate the current contention window size (I think it's a bit off)
      NS_LOG_DEBUG (" cw = " << cw);
      tt += NanoSeconds ((cw / 2) * GetMac ()->GetSlot ()); // average is about half
      NS_LOG_DEBUG (" tt (DIFS + ACKs + DATAs + " << cw << " cw) = " << tt);
    }
  */
>>>>>>> 4f10ff3e
  return tt;
}


void
MinstrelWifiManager::InitSampleTable (MinstrelWifiRemoteStation *station)
{
  NS_LOG_DEBUG ("InitSampleTable=" << this);

  station->m_col = station->m_index = 0;

  /// for off-seting to make rates fall between 0 and numrates
  uint32_t numSampleRates = m_nsupported;

  uint32_t newIndex;
  for (uint32_t col = 0; col < m_sampleCol; col++)
    {
      for (uint32_t i = 0; i < numSampleRates; i++ )
        {

          /**
           * The next two lines basically tries to generate a random number
           * between 0 and the number of available rates
           */
          int uv = m_uniformRandomVariable->GetInteger (0, numSampleRates);
          newIndex = (i + uv) % numSampleRates;

          /// this loop is used for filling in other uninitilized places
          while (station->m_sampleTable[newIndex][col] != 0)
            {
              newIndex = (newIndex + 1) % m_nsupported;
            }
          station->m_sampleTable[newIndex][col] = i;

        }
    }
}

void
MinstrelWifiManager::PrintSampleTable (MinstrelWifiRemoteStation *station)
{
  NS_LOG_DEBUG ("PrintSampleTable=" << station);

  uint32_t numSampleRates = m_nsupported;
  for (uint32_t i = 0; i < numSampleRates; i++)
    {
      for (uint32_t j = 0; j < m_sampleCol; j++)
        {
<<<<<<< HEAD
          NS_LOG_DEBUG(station->m_sampleTable[i][j] << "\t");
=======
          std::cout << station->m_sampleTable[i][j] << "\t";
>>>>>>> 4f10ff3e
        }
      NS_LOG_DEBUG("\n");
    }
}

void
MinstrelWifiManager::PrintTable (MinstrelWifiRemoteStation *station)
{
  NS_LOG_DEBUG ("PrintTable=" << station);

  for (uint32_t i = 0; i < m_nsupported; i++)
    {
<<<<<<< HEAD
      NS_LOG_DEBUG (i << " (" << GetSupported (station, i) << "): "  << station->m_minstrelTable[i].perfectTxTime <<
                    ", retryCount = " << station->m_minstrelTable[i].retryCount <<
                    ", adjustedRetryCount = " << station->m_minstrelTable[i].adjustedRetryCount);
=======
      NS_LOG_DEBUG (i << " (" << GetSupported (station, i) << "): "  << station->m_minstrelTable[i].perfectTxTime << ", retryCount = " << station->m_minstrelTable[i].retryCount << ", adjustedRetryCount = " << station->m_minstrelTable[i].adjustedRetryCount);
>>>>>>> 4f10ff3e
    }
}


} // namespace ns3




<|MERGE_RESOLUTION|>--- conflicted
+++ resolved
@@ -280,31 +280,16 @@
 
   station->m_longRetry++;
   station->m_minstrelTable[station->m_txrate].numRateAttempt++;
-<<<<<<< HEAD
 
   PrintTable (station);
 
-  NS_LOG_DEBUG ("DoReportDataFailed " << station << " rate " << station->m_txrate <<
+  NS_LOG_DEBUG ("DoReportDataFailed " << station << " rate " << station->m_txrate << " longRetry " << station->m_longRetry);
                 " longRetry " << station->m_longRetry);
-=======
-
-  PrintTable (station);
-
-  NS_LOG_DEBUG ("DoReportDataFailed " << station << " rate " << station->m_txrate << " longRetry " << station->m_longRetry);
->>>>>>> 4f10ff3e
 
   /// for normal rate, we're not currently sampling random rates
   if (!station->m_isSampling)
     {
-<<<<<<< HEAD
-      NS_LOG_DEBUG ("Failed with normal rate: current=" << station->m_txrate <<
-                    ", sample=" << station->m_sampleRate <<
-                    ", maxTp=" << station->m_maxTpRate <<
-                    ", maxTp2=" << station->m_maxTpRate2 <<
-                    ", maxProb=" << station->m_maxProbRate);
-=======
       NS_LOG_DEBUG ("Failed with normal rate: current=" << station->m_txrate << ", sample=" << station->m_sampleRate << ", maxTp=" << station->m_maxTpRate << ", maxTp2=" << station->m_maxTpRate2 << ", maxProb=" << station->m_maxProbRate);
->>>>>>> 4f10ff3e
       /// use best throughput rate
       if (station->m_longRetry < station->m_minstrelTable[station->m_maxTpRate].adjustedRetryCount)
         {
@@ -314,11 +299,7 @@
 
       /// use second best throughput rate
       else if (station->m_longRetry <= (station->m_minstrelTable[station->m_maxTpRate].adjustedRetryCount +
-<<<<<<< HEAD
-                                         station->m_minstrelTable[station->m_maxTpRate2].adjustedRetryCount))
-=======
                                         station->m_minstrelTable[station->m_maxTpRate2].adjustedRetryCount))
->>>>>>> 4f10ff3e
         {
           NS_LOG_DEBUG (" More retries left for the second maximum throughput rate.");
           station->m_txrate = station->m_maxTpRate2;
@@ -326,13 +307,8 @@
 
       /// use best probability rate
       else if (station->m_longRetry <= (station->m_minstrelTable[station->m_maxTpRate].adjustedRetryCount +
-<<<<<<< HEAD
-                                         station->m_minstrelTable[station->m_maxTpRate2].adjustedRetryCount +
-                                         station->m_minstrelTable[station->m_maxProbRate].adjustedRetryCount))
-=======
                                         station->m_minstrelTable[station->m_maxTpRate2].adjustedRetryCount +
                                         station->m_minstrelTable[station->m_maxProbRate].adjustedRetryCount))
->>>>>>> 4f10ff3e
         {
           NS_LOG_DEBUG (" More retries left for the maximum probability rate.");
           station->m_txrate = station->m_maxProbRate;
@@ -340,13 +316,8 @@
 
       /// use lowest base rate
       else if (station->m_longRetry > (station->m_minstrelTable[station->m_maxTpRate].adjustedRetryCount +
-<<<<<<< HEAD
-                                        station->m_minstrelTable[station->m_maxTpRate2].adjustedRetryCount +
-                                        station->m_minstrelTable[station->m_maxProbRate].adjustedRetryCount))
-=======
                                        station->m_minstrelTable[station->m_maxTpRate2].adjustedRetryCount +
                                        station->m_minstrelTable[station->m_maxProbRate].adjustedRetryCount))
->>>>>>> 4f10ff3e
         {
           NS_LOG_DEBUG (" More retries left for the base rate.");
           station->m_txrate = 0;
@@ -356,15 +327,7 @@
   /// for look-around rate, we're currently sampling random rates
   else
     {
-<<<<<<< HEAD
-      NS_LOG_DEBUG ("Failed with look around rate: current=" << station->m_txrate <<
-                          ", sample=" << station->m_sampleRate <<
-                          ", maxTp=" << station->m_maxTpRate <<
-                          ", maxTp2=" << station->m_maxTpRate2 <<
-                          ", maxProb=" << station->m_maxProbRate);
-=======
       NS_LOG_DEBUG ("Failed with look around rate: current=" << station->m_txrate << ", sample=" << station->m_sampleRate << ", maxTp=" << station->m_maxTpRate << ", maxTp2=" << station->m_maxTpRate2 << ", maxProb=" << station->m_maxProbRate);
->>>>>>> 4f10ff3e
       /// current sampling rate is slower than the current best rate
       if (station->m_sampleRateSlower)
         {
@@ -378,11 +341,7 @@
 
           ///	use random rate
           else if (station->m_longRetry <= (station->m_minstrelTable[station->m_maxTpRate].adjustedRetryCount +
-<<<<<<< HEAD
-                                             station->m_minstrelTable[station->m_sampleRate].adjustedRetryCount))
-=======
                                             station->m_minstrelTable[station->m_sampleRate].adjustedRetryCount))
->>>>>>> 4f10ff3e
             {
               NS_LOG_DEBUG (" More retries left for the sampling rate.");
               station->m_txrate = station->m_sampleRate;
@@ -390,13 +349,8 @@
 
           /// use max probability rate
           else if (station->m_longRetry <= (station->m_minstrelTable[station->m_maxTpRate].adjustedRetryCount +
-<<<<<<< HEAD
-                                             station->m_minstrelTable[station->m_sampleRate].adjustedRetryCount +
-                                             station->m_minstrelTable[station->m_maxProbRate].adjustedRetryCount ))
-=======
                                             station->m_minstrelTable[station->m_sampleRate].adjustedRetryCount +
                                             station->m_minstrelTable[station->m_maxProbRate].adjustedRetryCount ))
->>>>>>> 4f10ff3e
             {
               NS_LOG_DEBUG (" More retries left for the maximum probability rate.");
               station->m_txrate = station->m_maxProbRate;
@@ -404,13 +358,8 @@
 
           /// use lowest base rate
           else if (station->m_longRetry > (station->m_minstrelTable[station->m_maxTpRate].adjustedRetryCount +
-<<<<<<< HEAD
-                                            station->m_minstrelTable[station->m_sampleRate].adjustedRetryCount +
-                                            station->m_minstrelTable[station->m_maxProbRate].adjustedRetryCount))
-=======
                                            station->m_minstrelTable[station->m_sampleRate].adjustedRetryCount +
                                            station->m_minstrelTable[station->m_maxProbRate].adjustedRetryCount))
->>>>>>> 4f10ff3e
             {
               NS_LOG_DEBUG (" More retries left for the base rate.");
               station->m_txrate = 0;
@@ -472,25 +421,12 @@
     {
       return;
     }
-<<<<<<< HEAD
-  NS_LOG_DEBUG ("DoReportDataOk m_txrate = " << station->m_txrate <<
-                ", attempt = " << station->m_minstrelTable[station->m_txrate].numRateAttempt <<
-                ", success = " << station->m_minstrelTable[station->m_txrate].numRateSuccess << " (before update).");
+  NS_LOG_DEBUG ("DoReportDataOk m_txrate = " << station->m_txrate << ", attempt = " << station->m_minstrelTable[station->m_txrate].numRateAttempt << ", success = " << station->m_minstrelTable[station->m_txrate].numRateSuccess << " (before update).");
 
   station->m_minstrelTable[station->m_txrate].numRateSuccess++;
   station->m_minstrelTable[station->m_txrate].numRateAttempt++;
 
-  NS_LOG_DEBUG ("DoReportDataOk m_txrate = " << station->m_txrate <<
-                  ", attempt = " << station->m_minstrelTable[station->m_txrate].numRateAttempt <<
-                  ", success = " << station->m_minstrelTable[station->m_txrate].numRateSuccess << " (after update).");
-=======
-  NS_LOG_DEBUG ("DoReportDataOk m_txrate = " << station->m_txrate << ", attempt = " << station->m_minstrelTable[station->m_txrate].numRateAttempt << ", success = " << station->m_minstrelTable[station->m_txrate].numRateSuccess << " (before update).");
-
-  station->m_minstrelTable[station->m_txrate].numRateSuccess++;
-  station->m_minstrelTable[station->m_txrate].numRateAttempt++;
-
   NS_LOG_DEBUG ("DoReportDataOk m_txrate = " << station->m_txrate << ", attempt = " << station->m_minstrelTable[station->m_txrate].numRateAttempt << ", success = " << station->m_minstrelTable[station->m_txrate].numRateSuccess << " (after update).");
->>>>>>> 4f10ff3e
 
   UpdateRetry (station);
 
@@ -508,13 +444,7 @@
 {
   NS_LOG_FUNCTION (st);
   MinstrelWifiRemoteStation *station = (MinstrelWifiRemoteStation *) st;
-<<<<<<< HEAD
-  NS_LOG_DEBUG ("DoReportFinalDataFailed m_txrate = " << station->m_txrate <<
-                ", attempt = " << station->m_minstrelTable[station->m_txrate].numRateAttempt <<
-                ", success = " << station->m_minstrelTable[station->m_txrate].numRateSuccess << " (before update).");
-=======
   NS_LOG_DEBUG ("DoReportFinalDataFailed m_txrate = " << station->m_txrate << ", attempt = " << station->m_minstrelTable[station->m_txrate].numRateAttempt << ", success = " << station->m_minstrelTable[station->m_txrate].numRateSuccess << " (before update).");
->>>>>>> 4f10ff3e
 
   station->m_isSampling = false;
   station->m_sampleRateSlower = false;
@@ -522,18 +452,10 @@
   UpdateRetry (station);
 
   //station->m_minstrelTable[station->m_txrate].numRateAttempt += station->m_retry;
-<<<<<<< HEAD
 
   station->m_err++;
 
-  NS_LOG_DEBUG ("DoReportFinalDataFailed m_txrate = " << station->m_txrate <<
-                ", attempt = " << station->m_minstrelTable[station->m_txrate].numRateAttempt <<
-                ", success = " << station->m_minstrelTable[station->m_txrate].numRateSuccess << " (after update).");
-=======
-  station->m_err++;
-
   NS_LOG_DEBUG ("DoReportFinalDataFailed m_txrate = " << station->m_txrate << ", attempt = " << station->m_minstrelTable[station->m_txrate].numRateAttempt << ", success = " << station->m_minstrelTable[station->m_txrate].numRateSuccess << " (after update).");
->>>>>>> 4f10ff3e
 
   if (m_nsupported >= 1)
     {
@@ -562,17 +484,7 @@
       station->m_txrate = m_nsupported / 2;
     }
   UpdateStats (station);
-<<<<<<< HEAD
-  return WifiTxVector (GetSupported (station, station->m_txrate),
-                        GetDefaultTxPowerLevel (),
-                        GetLongRetryCount (station),
-                        GetShortGuardInterval (station),
-                        Min (GetNumberOfReceiveAntennas (station),GetNumberOfTransmitAntennas()),
-                        GetNumberOfTransmitAntennas (station),
-                        GetStbc (station));
-=======
   return WifiTxVector (GetSupported (station, station->m_txrate), GetDefaultTxPowerLevel (), GetLongRetryCount (station), GetShortGuardInterval (station), Min (GetNumberOfReceiveAntennas (station),GetNumberOfTransmitAntennas()), GetNess (station), GetStbc (station));
->>>>>>> 4f10ff3e
 }
 
 WifiTxVector
@@ -581,17 +493,7 @@
   MinstrelWifiRemoteStation *station = (MinstrelWifiRemoteStation *) st;
   NS_LOG_DEBUG ("DoGetRtsMode m_txrate=" << station->m_txrate);
 
-<<<<<<< HEAD
-  return WifiTxVector (GetSupported (station, 0),
-                        GetDefaultTxPowerLevel (),
-                        GetShortRetryCount (station),
-                        GetShortGuardInterval (station),
-                        Min (GetNumberOfReceiveAntennas (station),GetNumberOfTransmitAntennas()),
-                        GetNumberOfTransmitAntennas (station),
-                        GetStbc (station));
-=======
   return WifiTxVector (GetSupported (station, 0), GetDefaultTxPowerLevel (), GetShortRetryCount (station), GetShortGuardInterval (station), Min (GetNumberOfReceiveAntennas (station),GetNumberOfTransmitAntennas()), GetNess (station), GetStbc (station));
->>>>>>> 4f10ff3e
 }
 
 bool
@@ -730,12 +632,7 @@
           /// using the best rate instead
           if (station->m_sampleRateSlower)
             {
-<<<<<<< HEAD
-              NS_LOG_DEBUG ("The next look around rate is slower than the maximum throughput rate, continue with the maximum throughput rate: " <<
-                            station->m_maxTpRate << "(" << GetSupported (station, station->m_maxTpRate) << ")");
-=======
               NS_LOG_DEBUG ("The next look around rate is slower than the maximum throughput rate, continue with the maximum throughput rate: " << station->m_maxTpRate << "(" << GetSupported (station, station->m_maxTpRate) << ")");
->>>>>>> 4f10ff3e
               idx =  station->m_maxTpRate;
             }
         }
@@ -748,10 +645,7 @@
       idx = station->m_maxTpRate;
     }
 
-<<<<<<< HEAD
-=======
-
->>>>>>> 4f10ff3e
+
   NS_LOG_DEBUG ("Rate = " << idx << "(" << GetSupported (station, idx) << ")");
 
   return idx;
@@ -770,10 +664,6 @@
       return;
     }
   NS_LOG_FUNCTION (this);
-<<<<<<< HEAD
-
-=======
->>>>>>> 4f10ff3e
   station->m_nextStatsUpdate = Simulator::Now () + m_updateStats;
   NS_LOG_DEBUG ("Next update at " << station->m_nextStatsUpdate);
   NS_LOG_DEBUG ("Currently using rate: " << station->m_txrate << " (" << GetSupported (station, station->m_txrate) << ")");
@@ -795,13 +685,8 @@
         }
 
       NS_LOG_DEBUG (i << " " << GetSupported (station, i) <<
-<<<<<<< HEAD
-                          "\t" << station->m_minstrelTable[i].numRateAttempt <<
-                          "\t" << station->m_minstrelTable[i].numRateSuccess);
-=======
                     "\t" << station->m_minstrelTable[i].numRateAttempt <<
                     "\t" << station->m_minstrelTable[i].numRateSuccess);
->>>>>>> 4f10ff3e
 
       /// if we've attempted something
       if (station->m_minstrelTable[i].numRateAttempt)
@@ -813,10 +698,6 @@
           tempProb = (station->m_minstrelTable[i].numRateSuccess * 18000) / station->m_minstrelTable[i].numRateAttempt;
 
           /// bookeeping
-<<<<<<< HEAD
-
-=======
->>>>>>> 4f10ff3e
           station->m_minstrelTable[i].prob = tempProb;
 
           /// ewma probability (cast for gcc 3.4 compatibility)
@@ -830,10 +711,6 @@
         }
 
       /// bookeeping
-<<<<<<< HEAD
-
-=======
->>>>>>> 4f10ff3e
       station->m_minstrelTable[i].numRateSuccess = 0;
       station->m_minstrelTable[i].numRateAttempt = 0;
 
@@ -845,11 +722,7 @@
            *
            * Analysis of information showed that the system was sampling too hard at some rates.
            * For those rates that never work (54mb, 500m range) there is no point in sending 10 sample packets (< 6 ms time).
-<<<<<<< HEAD
-           * Consequently, for the very very low probability rates, we sample at most twice.
-=======
            * Consequently, for the very very low probability rates, we sample at most twice. 
->>>>>>> 4f10ff3e
            */
           if (station->m_minstrelTable[i].retryCount > 2)
             {
@@ -872,10 +745,6 @@
         }
     }
   NS_LOG_DEBUG ("Attempt/success resetted to 0");
-<<<<<<< HEAD
-=======
-
->>>>>>> 4f10ff3e
 
   uint32_t max_prob = 0, index_max_prob = 0, max_tp = 0, index_max_tp = 0, index_max_tp2 = 0;
 
@@ -928,10 +797,7 @@
 
   /// reset it
   //RateInit (station);
-<<<<<<< HEAD
-
-=======
->>>>>>> 4f10ff3e
+
 }
 
 void
@@ -953,11 +819,7 @@
       station->m_minstrelTable[i].adjustedRetryCount = 1;
       // Emulating minstrel.c::ath_rate_ctl_reset
       // We only check from 2 to 10 retries. This guarantee that
-<<<<<<< HEAD
-      // at least one retry is permitted.
-=======
       // at least one retry is permitter.
->>>>>>> 4f10ff3e
       Time totalTxTimeWithGivenRetries = Seconds (0.0); // tx_time in minstrel.c
       NS_LOG_DEBUG (" Calculating the number of retries");
       for (uint32_t retries = 2; retries < 11; retries++)
@@ -980,11 +842,7 @@
 {
   NS_LOG_FUNCTION (this << dataTransmissionTime << shortRetries << longRetries);
   // See rc80211_minstrel.c
-<<<<<<< HEAD
-
-=======
   
->>>>>>> 4f10ff3e
   //First transmission (DATA + ACK timeout)
   Time tt = dataTransmissionTime + GetMac ()->GetAckTimeout ();
 
@@ -1000,38 +858,6 @@
 
       // Update contention window
       cw = std::min (cwMax, (cw + 1) * 2);
-<<<<<<< HEAD
-    }
-
-
-  // First, we have to sense idle channel for DIFS (SIFS + 2*SLOT)
-//  Time tt = GetMac ()->GetSifs () + GetMac ()->GetSlot () + GetMac ()->GetSlot ();
-//  NS_LOG_DEBUG ("tt (DIFS) = " << tt);
-//
-//  // Next, we add the ACK timeout duration. Since we are given longRetries, the number of ACK timeout
-//  // is longRetries + 1 (first transmission and longRetries times).
-//  tt += NanoSeconds ((longRetries + 1) * GetMac ()->GetAckTimeout ());
-//  NS_LOG_DEBUG ("tt (DIFS + ACKs) = " << tt << " (ACK TO) = " << GetMac ()->GetAckTimeout ());
-//  // Next, we add the time to send (longRetries + 1) DATA. Same logic as ACK timeout.
-//  // They can be combined, but separated for clarity.
-//  tt += NanoSeconds ((longRetries + 1) * dataTransmissionTime);
-//  NS_LOG_DEBUG ("tt (DIFS + ACKs + DATAs) = " << tt);
-//
-//  // Finally, we account for the backoff time between retransmissions.
-//  // The original minstrel code seems to estimate the time as half the current contention window.
-//  // The calculation of the original minsrel code is a little bit off (not exactly half) so we do the same.
-//  // In addition, WIFI_CW_MIN is set to 31 in the original code.
-//  uint32_t cwMax = 1023;
-//  uint32_t cw = 31;
-//  for (uint32_t i = 0; i <= (shortRetries + longRetries); i++)
-//    {
-//      cw = std::min (cwMax, (cw + 1) * 2); // estimate the current contention window size (I think it's a bit off)
-//      NS_LOG_DEBUG (" cw = " << cw);
-//      tt += NanoSeconds ((cw / 2) * GetMac ()->GetSlot ()); // average is about half
-//      NS_LOG_DEBUG (" tt (DIFS + ACKs + DATAs + " << cw << " cw) = " << tt);
-//    }
-
-=======
     }
 
   /*
@@ -1062,7 +888,6 @@
       NS_LOG_DEBUG (" tt (DIFS + ACKs + DATAs + " << cw << " cw) = " << tt);
     }
   */
->>>>>>> 4f10ff3e
   return tt;
 }
 
@@ -1111,13 +936,9 @@
     {
       for (uint32_t j = 0; j < m_sampleCol; j++)
         {
-<<<<<<< HEAD
-          NS_LOG_DEBUG(station->m_sampleTable[i][j] << "\t");
-=======
           std::cout << station->m_sampleTable[i][j] << "\t";
->>>>>>> 4f10ff3e
-        }
-      NS_LOG_DEBUG("\n");
+        }
+      std::cout << std::endl;
     }
 }
 
@@ -1128,13 +949,7 @@
 
   for (uint32_t i = 0; i < m_nsupported; i++)
     {
-<<<<<<< HEAD
-      NS_LOG_DEBUG (i << " (" << GetSupported (station, i) << "): "  << station->m_minstrelTable[i].perfectTxTime <<
-                    ", retryCount = " << station->m_minstrelTable[i].retryCount <<
-                    ", adjustedRetryCount = " << station->m_minstrelTable[i].adjustedRetryCount);
-=======
       NS_LOG_DEBUG (i << " (" << GetSupported (station, i) << "): "  << station->m_minstrelTable[i].perfectTxTime << ", retryCount = " << station->m_minstrelTable[i].retryCount << ", adjustedRetryCount = " << station->m_minstrelTable[i].adjustedRetryCount);
->>>>>>> 4f10ff3e
     }
 }
 
