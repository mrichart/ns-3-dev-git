/* -*- Mode:C++; c-file-style:"gnu"; indent-tabs-mode:nil; -*- */
/*
 * Copyright (c) 2009 Duy Nguyen
 *
 * This program is free software; you can redistribute it and/or modify
 * it under the terms of the GNU General Public License version 2 as
 * published by the Free Software Foundation;
 *
 * This program is distributed in the hope that it will be useful,
 * but WITHOUT ANY WARRANTY; without even the implied warranty of
 * MERCHANTABILITY or FITNESS FOR A PARTICULAR PURPOSE.  See the
 * GNU General Public License for more details.
 *
 * You should have received a copy of the GNU General Public License
 * along with this program; if not, write to the Free Software
 * Foundation, Inc., 59 Temple Place, Suite 330, Boston, MA  02111-1307  USA
 *
 * Author: Duy Nguyen <duy@soe.ucsc.edu>
 *
 * Some Comments:
 *
 * 1) Segment Size is declared for completeness but not used  because it has
 *    to do more with the requirement of the specific hardware.
 *
 * 2) By default, Minstrel applies the multi-rate retry(the core of Minstrel
 *    algorithm). Otherwise, please use ConstantRateWifiManager instead.
 *
 * http://linuxwireless.org/en/developers/Documentation/mac80211/RateControl/minstrel
 */

#include "minstrel-wifi-manager.h"
#include "wifi-phy.h"
#include "ns3/simulator.h"
#include "ns3/log.h"
#include "ns3/uinteger.h"
#include "ns3/double.h"
#include "ns3/wifi-mac.h"
#include "ns3/assert.h"
#include <vector>

#define Min(a,b) ((a < b) ? a : b)

namespace ns3 {

NS_LOG_COMPONENT_DEFINE ("MinstrelWifiManager");

/**
 * \brief hold per-remote-station state for Minstrel Wifi manager.
 *
 * This struct extends from WifiRemoteStation struct to hold additional
 * information required by the Minstrel Wifi manager
 */
struct MinstrelWifiRemoteStation : public WifiRemoteStation
{
  Time m_nextStatsUpdate;  ///< 10 times every second

  /**
   * To keep track of the current position in the our random sample table
   * going row by row from 1st column until the 10th column(Minstrel defines 10)
   * then we wrap back to the row 1 col 1.
   * note: there are many other ways to do this.
   */
  uint32_t m_col, m_index;
  uint32_t m_maxTpRate;  ///< the current throughput rate
  uint32_t m_maxTpRate2;  ///< second highest throughput rate
  uint32_t m_maxProbRate;  ///< rate with highest prob of success

  int m_packetCount;  ///< total number of packets as of now
  int m_sampleCount;  ///< how many packets we have sample so far

  bool m_isSampling;  ///< a flag to indicate we are currently sampling
  uint32_t m_sampleRate;  ///< current sample rate
  bool  m_sampleRateSlower;  ///< a flag to indicate sample rate is slower

  uint32_t m_shortRetry;  ///< short retries such as control packts
  uint32_t m_longRetry;  ///< long retries such as data packets
  uint32_t m_retry;  ///< total retries short + long
  uint32_t m_err;  ///< retry errors
  uint32_t m_txrate;  ///< current transmit rate

  bool m_initialized;  ///< for initializing tables

  MinstrelRate m_minstrelTable;  ///< minstrel table
  SampleRate m_sampleTable;  ///< sample table
};

NS_OBJECT_ENSURE_REGISTERED (MinstrelWifiManager);

TypeId
MinstrelWifiManager::GetTypeId (void)
{
  static TypeId tid = TypeId ("ns3::MinstrelWifiManager")
    .SetParent<WifiRemoteStationManager> ()
    .SetGroupName ("Wifi")
    .AddConstructor<MinstrelWifiManager> ()
    .AddAttribute ("UpdateStatistics",
                   "The interval between updating statistics table ",
                   TimeValue (Seconds (0.1)),
                   MakeTimeAccessor (&MinstrelWifiManager::m_updateStats),
                   MakeTimeChecker ())
    .AddAttribute ("LookAroundRate",
                   "the percentage to try other rates",
                   DoubleValue (10),
                   MakeDoubleAccessor (&MinstrelWifiManager::m_lookAroundRate),
                   MakeDoubleChecker<double> ())
    .AddAttribute ("EWMA",
                   "EWMA level",
                   DoubleValue (75),
                   MakeDoubleAccessor (&MinstrelWifiManager::m_ewmaLevel),
                   MakeDoubleChecker<double> ())
    .AddAttribute ("SampleColumn",
                   "The number of columns used for sampling",
                   DoubleValue (10),
                   MakeDoubleAccessor (&MinstrelWifiManager::m_sampleCol),
                   MakeDoubleChecker <double> ())
    .AddAttribute ("PacketLength",
                   "The packet length used for calculating mode TxTime",
                   DoubleValue (1200),
                   MakeDoubleAccessor (&MinstrelWifiManager::m_pktLen),
                   MakeDoubleChecker <double> ())
  ;
  return tid;
}

MinstrelWifiManager::MinstrelWifiManager ()
{
  m_uniformRandomVariable = CreateObject<UniformRandomVariable> ();

  m_nsupported = 0;
}

MinstrelWifiManager::~MinstrelWifiManager ()
{
}

void
MinstrelWifiManager::SetupPhy (Ptr<WifiPhy> phy)
{
  NS_LOG_FUNCTION(this << phy);
  uint32_t nModes = phy->GetNModes ();
  for (uint32_t i = 0; i < nModes; i++)
    {
      WifiMode mode = phy->GetMode (i);
      WifiTxVector txVector;
      txVector.SetMode(mode);
      AddCalcTxTime (mode, phy->CalculateTxDuration (m_pktLen, txVector, WIFI_PREAMBLE_LONG, phy->GetFrequency(), 0, 0));
    }
  WifiRemoteStationManager::SetupPhy (phy);
}

int64_t
MinstrelWifiManager::AssignStreams (int64_t stream)
{
  NS_LOG_FUNCTION (this << stream);
  m_uniformRandomVariable->SetStream (stream);
  return 1;
}

Time
MinstrelWifiManager::GetCalcTxTime (WifiMode mode) const
{

  for (TxTime::const_iterator i = m_calcTxTime.begin (); i != m_calcTxTime.end (); i++)
    {
      if (mode == i->second)
        {
          return i->first;
        }
    }
  NS_ASSERT (false);
  return Seconds (0);
}

void
MinstrelWifiManager::AddCalcTxTime (WifiMode mode, Time t)
{
  m_calcTxTime.push_back (std::make_pair (t, mode));
}

WifiRemoteStation *
MinstrelWifiManager::DoCreateStation (void) const
{
  MinstrelWifiRemoteStation *station = new MinstrelWifiRemoteStation ();

  station->m_nextStatsUpdate = Simulator::Now () + m_updateStats;
  station->m_col = 0;
  station->m_index = 0;
  station->m_maxTpRate = 0;
  station->m_maxTpRate2 = 0;
  station->m_maxProbRate = 0;
  station->m_packetCount = 0;
  station->m_sampleCount = 0;
  station->m_isSampling = false;
  station->m_sampleRate = 0;
  station->m_sampleRateSlower = false;
  station->m_shortRetry = 0;
  station->m_longRetry = 0;
  station->m_retry = 0;
  station->m_err = 0;
  station->m_txrate = 0;
  station->m_initialized = false;

  return station;
}

void
MinstrelWifiManager::CheckInit (MinstrelWifiRemoteStation *station)
{
  if (!station->m_initialized && GetNSupported (station) > 1)
    {
      // Note: we appear to be doing late initialization of the table
      // to make sure that the set of supported rates has been initialized
      // before we perform our own initialization.
      m_nsupported = GetNSupported (station);
      station->m_minstrelTable = MinstrelRate (m_nsupported);
      station->m_sampleTable = SampleRate (m_nsupported, std::vector<uint32_t> (m_sampleCol));
      InitSampleTable (station);
      RateInit (station);
      station->m_initialized = true;

      PrintTable (station);
      PrintSampleTable (station);
    }
}

void
MinstrelWifiManager::DoReportRxOk (WifiRemoteStation *st,
                                   double rxSnr, WifiMode txMode)
{
  NS_LOG_FUNCTION (this);
}

void
MinstrelWifiManager::DoReportRtsFailed (WifiRemoteStation *st)
{
  MinstrelWifiRemoteStation *station = (MinstrelWifiRemoteStation *)st;
  NS_LOG_DEBUG ("DoReportRtsFailed m_txrate=" << station->m_txrate);

  station->m_shortRetry++;
}

void
MinstrelWifiManager::DoReportRtsOk (WifiRemoteStation *st, double ctsSnr, WifiMode ctsMode, double rtsSnr)
{
  NS_LOG_DEBUG ("self=" << st << " rts ok");
}

void
MinstrelWifiManager::DoReportFinalRtsFailed (WifiRemoteStation *st)
{
  MinstrelWifiRemoteStation *station = (MinstrelWifiRemoteStation *)st;
  UpdateRetry (station);
  station->m_err++;
}

void
MinstrelWifiManager::DoReportDataFailed (WifiRemoteStation *st)
{
  MinstrelWifiRemoteStation *station = (MinstrelWifiRemoteStation *)st;
  /**
   *
   * Retry Chain table is implemented here
   *
   * Try |         LOOKAROUND RATE              | NORMAL RATE
   *     | random < best    | random > best     |
   * --------------------------------------------------------------
   *  1  | Best throughput  | Random rate       | Best throughput
   *  2  | Random rate      | Best throughput   | Next best throughput
   *  3  | Best probability | Best probability  | Best probability
   *  4  | Lowest Baserate  | Lowest baserate   | Lowest baserate
   *
   * Note: For clarity, multiple blocks of if's and else's are used
   * After a failing 7 times, DoReportFinalDataFailed will be called
   */

  CheckInit (station);
  if (!station->m_initialized)
    {
      return;
    }

  station->m_longRetry++;
  station->m_minstrelTable[station->m_txrate].numRateAttempt++;

  PrintTable (station);

  NS_LOG_DEBUG ("DoReportDataFailed " << station << " rate " << station->m_txrate << " longRetry " << station->m_longRetry);

  /// for normal rate, we're not currently sampling random rates
  if (!station->m_isSampling)
    {
      NS_LOG_DEBUG ("Failed with normal rate: current=" << station->m_txrate << ", sample=" << station->m_sampleRate << ", maxTp=" << station->m_maxTpRate << ", maxTp2=" << station->m_maxTpRate2 << ", maxProb=" << station->m_maxProbRate);
      /// use best throughput rate
      if (station->m_longRetry < station->m_minstrelTable[station->m_maxTpRate].adjustedRetryCount)
        {
          NS_LOG_DEBUG (" More retries left for the maximum throughput rate.");
          station->m_txrate = station->m_maxTpRate;
        }

      /// use second best throughput rate
      else if (station->m_longRetry <= (station->m_minstrelTable[station->m_maxTpRate].adjustedRetryCount +
                                        station->m_minstrelTable[station->m_maxTpRate2].adjustedRetryCount))
        {
          NS_LOG_DEBUG (" More retries left for the second maximum throughput rate.");
          station->m_txrate = station->m_maxTpRate2;
        }

      /// use best probability rate
      else if (station->m_longRetry <= (station->m_minstrelTable[station->m_maxTpRate].adjustedRetryCount +
                                        station->m_minstrelTable[station->m_maxTpRate2].adjustedRetryCount +
                                        station->m_minstrelTable[station->m_maxProbRate].adjustedRetryCount))
        {
          NS_LOG_DEBUG (" More retries left for the maximum probability rate.");
          station->m_txrate = station->m_maxProbRate;
        }

      /// use lowest base rate
      else if (station->m_longRetry > (station->m_minstrelTable[station->m_maxTpRate].adjustedRetryCount +
                                       station->m_minstrelTable[station->m_maxTpRate2].adjustedRetryCount +
                                       station->m_minstrelTable[station->m_maxProbRate].adjustedRetryCount))
        {
          NS_LOG_DEBUG (" More retries left for the base rate.");
          station->m_txrate = 0;
        }
    }

  /// for look-around rate, we're currently sampling random rates
  else
    {
      NS_LOG_DEBUG ("Failed with look around rate: current=" << station->m_txrate << ", sample=" << station->m_sampleRate << ", maxTp=" << station->m_maxTpRate << ", maxTp2=" << station->m_maxTpRate2 << ", maxProb=" << station->m_maxProbRate);
      /// current sampling rate is slower than the current best rate
      if (station->m_sampleRateSlower)
        {
          NS_LOG_DEBUG ("Look around rate is slower than the maximum throughput rate.");
          /// use best throughput rate
          if (station->m_longRetry < station->m_minstrelTable[station->m_maxTpRate].adjustedRetryCount)
            {
              NS_LOG_DEBUG (" More retries left for the maximum throughput rate.");
              station->m_txrate = station->m_maxTpRate;
            }

          ///	use random rate
          else if (station->m_longRetry <= (station->m_minstrelTable[station->m_maxTpRate].adjustedRetryCount +
                                            station->m_minstrelTable[station->m_sampleRate].adjustedRetryCount))
            {
              NS_LOG_DEBUG (" More retries left for the sampling rate.");
              station->m_txrate = station->m_sampleRate;
            }

          /// use max probability rate
          else if (station->m_longRetry <= (station->m_minstrelTable[station->m_maxTpRate].adjustedRetryCount +
                                            station->m_minstrelTable[station->m_sampleRate].adjustedRetryCount +
                                            station->m_minstrelTable[station->m_maxProbRate].adjustedRetryCount ))
            {
              NS_LOG_DEBUG (" More retries left for the maximum probability rate.");
              station->m_txrate = station->m_maxProbRate;
            }

          /// use lowest base rate
          else if (station->m_longRetry > (station->m_minstrelTable[station->m_maxTpRate].adjustedRetryCount +
                                           station->m_minstrelTable[station->m_sampleRate].adjustedRetryCount +
                                           station->m_minstrelTable[station->m_maxProbRate].adjustedRetryCount))
            {
              NS_LOG_DEBUG (" More retries left for the base rate.");
              station->m_txrate = 0;
            }
        }

      /// current sampling rate is better than current best rate
      else
        {
          NS_LOG_DEBUG ("Look around rate is faster than the maximum throughput rate.");
          /// use random rate
          if (station->m_longRetry < station->m_minstrelTable[station->m_sampleRate].adjustedRetryCount)
            {
              NS_LOG_DEBUG (" More retries left for the sampling rate.");
              station->m_txrate = station->m_sampleRate;
            }

          /// use the best throughput rate
          else if (station->m_longRetry <= (station->m_minstrelTable[station->m_sampleRate].adjustedRetryCount +
                                            station->m_minstrelTable[station->m_maxTpRate].adjustedRetryCount))
            {
              NS_LOG_DEBUG (" More retries left for the maximum throughput rate.");
              station->m_txrate = station->m_maxTpRate;
            }

          /// use the best probability rate
          else if (station->m_longRetry <= (station->m_minstrelTable[station->m_sampleRate].adjustedRetryCount +
                                            station->m_minstrelTable[station->m_maxTpRate].adjustedRetryCount +
                                            station->m_minstrelTable[station->m_maxProbRate].adjustedRetryCount))
            {
              NS_LOG_DEBUG (" More retries left for the maximum probability rate.");
              station->m_txrate = station->m_maxProbRate;
            }

          /// use the lowest base rate
          else if (station->m_longRetry > (station->m_minstrelTable[station->m_sampleRate].adjustedRetryCount +
                                           station->m_minstrelTable[station->m_maxTpRate].adjustedRetryCount +
                                           station->m_minstrelTable[station->m_maxProbRate].adjustedRetryCount))
            {
              NS_LOG_DEBUG (" More retries left for the base rate.");
              station->m_txrate = 0;
            }
        }
    }
}

void
MinstrelWifiManager::DoReportDataOk (WifiRemoteStation *st,
                                     double ackSnr, WifiMode ackMode, double dataSnr)
{
  NS_LOG_FUNCTION (st << ackSnr << ackMode << dataSnr);
  MinstrelWifiRemoteStation *station = (MinstrelWifiRemoteStation *) st;

  station->m_isSampling = false;
  station->m_sampleRateSlower = false;

  CheckInit (station);
  if (!station->m_initialized)
    {
      return;
    }
  NS_LOG_DEBUG ("DoReportDataOk m_txrate = " << station->m_txrate << ", attempt = " << station->m_minstrelTable[station->m_txrate].numRateAttempt << ", success = " << station->m_minstrelTable[station->m_txrate].numRateSuccess << " (before update).");

  station->m_minstrelTable[station->m_txrate].numRateSuccess++;
  station->m_minstrelTable[station->m_txrate].numRateAttempt++;

  NS_LOG_DEBUG ("DoReportDataOk m_txrate = " << station->m_txrate << ", attempt = " << station->m_minstrelTable[station->m_txrate].numRateAttempt << ", success = " << station->m_minstrelTable[station->m_txrate].numRateSuccess << " (after update).");

  UpdateRetry (station);

  station->m_packetCount++;

  if (m_nsupported >= 1)
    {
      station->m_txrate = FindRate (station);
    }
}

void
MinstrelWifiManager::DoReportFinalDataFailed (WifiRemoteStation *st)
{
  NS_LOG_FUNCTION (st);
  MinstrelWifiRemoteStation *station = (MinstrelWifiRemoteStation *) st;

  CheckInit (station);
  if (!station->m_initialized)
    {
      return;
    }

  NS_LOG_DEBUG ("DoReportFinalDataFailed m_txrate = " << station->m_txrate << ", attempt = " << station->m_minstrelTable[station->m_txrate].numRateAttempt << ", success = " << station->m_minstrelTable[station->m_txrate].numRateSuccess << " (before update).");

  station->m_isSampling = false;
  station->m_sampleRateSlower = false;

  UpdateRetry (station);

<<<<<<< HEAD
  //station->m_minstrelTable[station->m_txrate].numRateAttempt += station->m_retry;

=======
>>>>>>> a4b5738b
  station->m_err++;

  NS_LOG_DEBUG ("DoReportFinalDataFailed m_txrate = " << station->m_txrate << ", attempt = " << station->m_minstrelTable[station->m_txrate].numRateAttempt << ", success = " << station->m_minstrelTable[station->m_txrate].numRateSuccess << " (after update).");

  if (m_nsupported >= 1)
    {
      station->m_txrate = FindRate (station);
    }
}

void
MinstrelWifiManager::UpdateRetry (MinstrelWifiRemoteStation *station)
{
  station->m_retry = station->m_shortRetry + station->m_longRetry;
  station->m_shortRetry = 0;
  station->m_longRetry = 0;
}

WifiTxVector
MinstrelWifiManager::DoGetDataTxVector (WifiRemoteStation *st,
                                    uint32_t size)
{
  MinstrelWifiRemoteStation *station = (MinstrelWifiRemoteStation *) st;
  if (!station->m_initialized)
    {
      CheckInit (station);

      /// start the rate at half way
      station->m_txrate = m_nsupported / 2;
    }
  UpdateStats (station);
  return WifiTxVector (GetSupported (station, station->m_txrate), GetDefaultTxPowerLevel (), GetLongRetryCount (station), GetShortGuardInterval (station), Min (GetNumberOfReceiveAntennas (station),GetNumberOfTransmitAntennas()), GetNess (station), GetStbc (station));
}

WifiTxVector
MinstrelWifiManager::DoGetRtsTxVector (WifiRemoteStation *st)
{
  MinstrelWifiRemoteStation *station = (MinstrelWifiRemoteStation *) st;
  NS_LOG_DEBUG ("DoGetRtsMode m_txrate=" << station->m_txrate);

  return WifiTxVector (GetSupported (station, 0), GetDefaultTxPowerLevel (), GetShortRetryCount (station), GetShortGuardInterval (station), Min (GetNumberOfReceiveAntennas (station),GetNumberOfTransmitAntennas()), GetNess (station), GetStbc (station));
}

bool
MinstrelWifiManager::DoNeedDataRetransmission (WifiRemoteStation *st, Ptr<const Packet> packet, bool normally)
{
  MinstrelWifiRemoteStation *station = (MinstrelWifiRemoteStation *)st;

  CheckInit (station);
  if (!station->m_initialized)
    {
      return normally;
    }

  if (!station->m_isSampling)
    {
      if (station->m_longRetry > (station->m_minstrelTable[station->m_maxTpRate].adjustedRetryCount +
                                  station->m_minstrelTable[station->m_maxTpRate2].adjustedRetryCount +
                                  station->m_minstrelTable[station->m_maxProbRate].adjustedRetryCount +
                                  station->m_minstrelTable[0].adjustedRetryCount))
        {
          return false;
        }
      else
        {
          return true;
        }
    }
  else
    {
      if (station->m_longRetry > (station->m_minstrelTable[station->m_sampleRate].adjustedRetryCount +
                                  station->m_minstrelTable[station->m_maxTpRate].adjustedRetryCount +
                                  station->m_minstrelTable[station->m_maxProbRate].adjustedRetryCount +
                                  station->m_minstrelTable[0].adjustedRetryCount))
        {
          return false;
        }
      else
        {
          return true;
        }
    }
}

bool
MinstrelWifiManager::IsLowLatency (void) const
{
  return true;
}
uint32_t
MinstrelWifiManager::GetNextSample (MinstrelWifiRemoteStation *station)
{
  uint32_t bitrate;
  bitrate = station->m_sampleTable[station->m_index][station->m_col];
  station->m_index++;

  /// bookeeping for m_index and m_col variables
  if (station->m_index > (m_nsupported - 2))
    {
      station->m_index = 0;
      station->m_col++;
      if (station->m_col >= m_sampleCol)
        {
          station->m_col = 0;
        }
    }
  return bitrate;
}

uint32_t
MinstrelWifiManager::FindRate (MinstrelWifiRemoteStation *station)
{
  NS_LOG_FUNCTION (this << station);

  if ((station->m_sampleCount + station->m_packetCount) == 0)
    {
      return 0;
    }


  uint32_t idx;

  /// for determining when to try a sample rate
  int coinFlip = m_uniformRandomVariable->GetInteger (0, 100) % 2;

  /**
   * if we are below the target of look around rate percentage, look around
   * note: do it randomly by flipping a coin instead sampling
   * all at once until it reaches the look around rate
   */
  if ( (((100 * station->m_sampleCount) / (station->m_sampleCount + station->m_packetCount )) < m_lookAroundRate)
       && (coinFlip == 1) )
    {
      NS_LOG_DEBUG ("Using look around rate");
      /// now go through the table and find an index rate
      idx = GetNextSample (station);


      /**
       * This if condition is used to make sure that we don't need to use
       * the sample rate it is the same as our current rate
       */
      if (idx != station->m_maxTpRate && idx != station->m_txrate)
        {

          /// start sample count
          station->m_sampleCount++;

          /// set flag that we are currently sampling
          station->m_isSampling = true;

          /// bookeeping for resetting stuff
          if (station->m_packetCount >= 10000)
            {
              station->m_sampleCount = 0;
              station->m_packetCount = 0;
            }

          /// error check
          if (idx >= m_nsupported)
            {
              NS_LOG_DEBUG ("ALERT!!! ERROR");
            }

          /// set the rate that we're currently sampling
          station->m_sampleRate = idx;

          if (station->m_sampleRate == station->m_maxTpRate)
            {
              station->m_sampleRate = station->m_maxTpRate2;
            }

          /// is this rate slower than the current best rate
          station->m_sampleRateSlower =
            (station->m_minstrelTable[idx].perfectTxTime > station->m_minstrelTable[station->m_maxTpRate].perfectTxTime);

          /// using the best rate instead
          if (station->m_sampleRateSlower)
            {
              NS_LOG_DEBUG ("The next look around rate is slower than the maximum throughput rate, continue with the maximum throughput rate: " << station->m_maxTpRate << "(" << GetSupported (station, station->m_maxTpRate) << ")");
              idx =  station->m_maxTpRate;
            }
        }
    }

  ///	continue using the best rate
  else
    {
      NS_LOG_DEBUG ("Continue using the maximum throughput rate: " << station->m_maxTpRate << "(" << GetSupported (station, station->m_maxTpRate) << ")");
      idx = station->m_maxTpRate;
    }


  NS_LOG_DEBUG ("Rate = " << idx << "(" << GetSupported (station, idx) << ")");

  return idx;
}

void
MinstrelWifiManager::UpdateStats (MinstrelWifiRemoteStation *station)
{
  if (Simulator::Now () <  station->m_nextStatsUpdate)
    {
      return;
    }

  if (!station->m_initialized)
    {
      return;
    }
  NS_LOG_FUNCTION (this);
  station->m_nextStatsUpdate = Simulator::Now () + m_updateStats;
  NS_LOG_DEBUG ("Next update at " << station->m_nextStatsUpdate);
  NS_LOG_DEBUG ("Currently using rate: " << station->m_txrate << " (" << GetSupported (station, station->m_txrate) << ")");

  Time txTime;
  uint32_t tempProb;

  NS_LOG_DEBUG ("Index-Rate\t\tAttempt\tSuccess");
  for (uint32_t i = 0; i < m_nsupported; i++)
    {

      /// calculate the perfect tx time for this rate
      txTime = station->m_minstrelTable[i].perfectTxTime;

      /// just for initialization
      if (txTime.GetMicroSeconds () == 0)
        {
          txTime = Seconds (1);
        }

      NS_LOG_DEBUG (i << " " << GetSupported (station, i) <<
                    "\t" << station->m_minstrelTable[i].numRateAttempt <<
                    "\t" << station->m_minstrelTable[i].numRateSuccess);

      /// if we've attempted something
      if (station->m_minstrelTable[i].numRateAttempt)
        {
          /**
           * calculate the probability of success
           * assume probability scales from 0 to 18000
           */
          tempProb = (station->m_minstrelTable[i].numRateSuccess * 18000) / station->m_minstrelTable[i].numRateAttempt;

          /// bookeeping
          station->m_minstrelTable[i].prob = tempProb;

          /// ewma probability (cast for gcc 3.4 compatibility)
          tempProb = static_cast<uint32_t> (((tempProb * (100 - m_ewmaLevel)) + (station->m_minstrelTable[i].ewmaProb * m_ewmaLevel) ) / 100);

          station->m_minstrelTable[i].ewmaProb = tempProb;

          /// calculating throughput
          station->m_minstrelTable[i].throughput = tempProb * (1000000 / txTime.GetMicroSeconds ());

        }

      /// bookeeping
      station->m_minstrelTable[i].numRateSuccess = 0;
      station->m_minstrelTable[i].numRateAttempt = 0;

      /// Sample less often below 10% and  above 95% of success
      if ((station->m_minstrelTable[i].ewmaProb > 17100) || (station->m_minstrelTable[i].ewmaProb < 1800))
        {
          /**
           * See: http://wireless.kernel.org/en/developers/Documentation/mac80211/RateControl/minstrel/
           *
           * Analysis of information showed that the system was sampling too hard at some rates.
           * For those rates that never work (54mb, 500m range) there is no point in sending 10 sample packets (< 6 ms time).
           * Consequently, for the very very low probability rates, we sample at most twice. 
           */
          if (station->m_minstrelTable[i].retryCount > 2)
            {
              station->m_minstrelTable[i].adjustedRetryCount = 2;
            }
          else
            {
              station->m_minstrelTable[i].adjustedRetryCount = station->m_minstrelTable[i].retryCount;
            }
        }
      else
        {
          station->m_minstrelTable[i].adjustedRetryCount = station->m_minstrelTable[i].retryCount;
        }

      /// if it's 0 allow one retry limit
      if (station->m_minstrelTable[i].adjustedRetryCount == 0)
        {
          station->m_minstrelTable[i].adjustedRetryCount = 1;
        }
    }
  NS_LOG_DEBUG ("Attempt/success resetted to 0");

  uint32_t max_prob = 0, index_max_prob = 0, max_tp = 0, index_max_tp = 0, index_max_tp2 = 0;

  /// go find max throughput, second maximum throughput, high probability succ
  NS_LOG_DEBUG ("Finding the maximum throughput, second maximum throughput, and highest probability");
  NS_LOG_DEBUG ("Index-Rate\t\tT-put\tEWMA");
  for (uint32_t i = 0; i < m_nsupported; i++)
    {
      NS_LOG_DEBUG (i << " " << GetSupported (station, i) <<
                    "\t" << station->m_minstrelTable[i].throughput <<
                    "\t" << station->m_minstrelTable[i].ewmaProb);

      if (max_tp < station->m_minstrelTable[i].throughput)
        {
          index_max_tp = i;
          max_tp = station->m_minstrelTable[i].throughput;
        }

      if (max_prob < station->m_minstrelTable[i].ewmaProb)
        {
          index_max_prob = i;
          max_prob = station->m_minstrelTable[i].ewmaProb;
        }
    }


  max_tp = 0;
  /// find the second highest max
  for (uint32_t i = 0; i < m_nsupported; i++)
    {
      if ((i != index_max_tp) && (max_tp < station->m_minstrelTable[i].throughput))
        {
          index_max_tp2 = i;
          max_tp = station->m_minstrelTable[i].throughput;
        }
    }

  station->m_maxTpRate = index_max_tp;
  station->m_maxTpRate2 = index_max_tp2;
  station->m_maxProbRate = index_max_prob;

  if (index_max_tp > station->m_txrate)
    {
      station->m_txrate = index_max_tp;
    }

  NS_LOG_DEBUG ("max throughput=" << index_max_tp << "(" << GetSupported (station, index_max_tp) <<
                ")\tsecond max throughput=" << index_max_tp2 << "(" << GetSupported (station, index_max_tp2) <<
                ")\tmax prob=" << index_max_prob << "(" << GetSupported (station, index_max_prob) << ")");
<<<<<<< HEAD

  /// reset it
  //RateInit (station);

=======
>>>>>>> a4b5738b
}

void
MinstrelWifiManager::RateInit (MinstrelWifiRemoteStation *station)
{
  NS_LOG_FUNCTION (station);

  for (uint32_t i = 0; i < m_nsupported; i++)
    {
      NS_LOG_DEBUG ("Initializing rate index " << i << " " << GetSupported (station, i));
      station->m_minstrelTable[i].numRateAttempt = 0;
      station->m_minstrelTable[i].numRateSuccess = 0;
      station->m_minstrelTable[i].prob = 0;
      station->m_minstrelTable[i].ewmaProb = 0;
      station->m_minstrelTable[i].throughput = 0;
      station->m_minstrelTable[i].perfectTxTime = GetCalcTxTime (GetSupported (station, i));
      NS_LOG_DEBUG (" perfectTxTime = " << station->m_minstrelTable[i].perfectTxTime);
      station->m_minstrelTable[i].retryCount = 1;
      station->m_minstrelTable[i].adjustedRetryCount = 1;
      // Emulating minstrel.c::ath_rate_ctl_reset
      // We only check from 2 to 10 retries. This guarantee that
      // at least one retry is permitter.
      Time totalTxTimeWithGivenRetries = Seconds (0.0); // tx_time in minstrel.c
      NS_LOG_DEBUG (" Calculating the number of retries");
      for (uint32_t retries = 2; retries < 11; retries++)
        {
          NS_LOG_DEBUG ("  Checking " << retries << " retries");
          totalTxTimeWithGivenRetries = CalculateTimeUnicastPacket (station->m_minstrelTable[i].perfectTxTime, 0, retries);
          NS_LOG_DEBUG ("   totalTxTimeWithGivenRetries = " << totalTxTimeWithGivenRetries);
          if (totalTxTimeWithGivenRetries > MilliSeconds (6))
            {
              break;
            }
          station->m_minstrelTable[i].retryCount = retries;
          station->m_minstrelTable[i].adjustedRetryCount = retries;
        }
    }
}

Time
MinstrelWifiManager::CalculateTimeUnicastPacket (Time dataTransmissionTime, uint32_t shortRetries, uint32_t longRetries)
{
  NS_LOG_FUNCTION (this << dataTransmissionTime << shortRetries << longRetries);
  // See rc80211_minstrel.c
  
  //First transmission (DATA + ACK timeout)
  Time tt = dataTransmissionTime + GetMac ()->GetAckTimeout ();

  uint32_t cwMax = 1023;
  uint32_t cw = 31;
  for (uint32_t retry = 0; retry < longRetries; retry++)
    {
      // Add one re-transmission (DATA + ACK timeout)
      tt += dataTransmissionTime + GetMac ()->GetAckTimeout ();

      // Add average back off (half the current contention window)
      tt += NanoSeconds ((cw / 2) * GetMac ()->GetSlot ());

      // Update contention window
      cw = std::min (cwMax, (cw + 1) * 2);
    }

  return tt;
}


void
MinstrelWifiManager::InitSampleTable (MinstrelWifiRemoteStation *station)
{
  NS_LOG_DEBUG ("InitSampleTable=" << this);

  station->m_col = station->m_index = 0;

  /// for off-seting to make rates fall between 0 and numrates
  uint32_t numSampleRates = m_nsupported;

  uint32_t newIndex;
  for (uint32_t col = 0; col < m_sampleCol; col++)
    {
      for (uint32_t i = 0; i < numSampleRates; i++ )
        {

          /**
           * The next two lines basically tries to generate a random number
           * between 0 and the number of available rates
           */
          int uv = m_uniformRandomVariable->GetInteger (0, numSampleRates);
          newIndex = (i + uv) % numSampleRates;

          /// this loop is used for filling in other uninitilized places
          while (station->m_sampleTable[newIndex][col] != 0)
            {
              newIndex = (newIndex + 1) % m_nsupported;
            }
          station->m_sampleTable[newIndex][col] = i;

        }
    }
}

void
MinstrelWifiManager::PrintSampleTable (MinstrelWifiRemoteStation *station)
{
  NS_LOG_DEBUG ("PrintSampleTable=" << station);

  uint32_t numSampleRates = m_nsupported;
  std::stringstream table;
  for (uint32_t i = 0; i < numSampleRates; i++)
    {
      for (uint32_t j = 0; j < m_sampleCol; j++)
        {
          table << station->m_sampleTable[i][j] << "\t";
        }
      table << std::endl;
    }
  NS_LOG_DEBUG (table.str());
}

void
MinstrelWifiManager::PrintTable (MinstrelWifiRemoteStation *station)
{
  NS_LOG_DEBUG ("PrintTable=" << station);

  for (uint32_t i = 0; i < m_nsupported; i++)
    {
      NS_LOG_DEBUG (i << " (" << GetSupported (station, i) << "): "  << station->m_minstrelTable[i].perfectTxTime << ", retryCount = " << station->m_minstrelTable[i].retryCount << ", adjustedRetryCount = " << station->m_minstrelTable[i].adjustedRetryCount);
    }
}


} // namespace ns3




<|MERGE_RESOLUTION|>--- conflicted
+++ resolved
@@ -457,11 +457,7 @@
 
   UpdateRetry (station);
 
-<<<<<<< HEAD
-  //station->m_minstrelTable[station->m_txrate].numRateAttempt += station->m_retry;
-
-=======
->>>>>>> a4b5738b
+
   station->m_err++;
 
   NS_LOG_DEBUG ("DoReportFinalDataFailed m_txrate = " << station->m_txrate << ", attempt = " << station->m_minstrelTable[station->m_txrate].numRateAttempt << ", success = " << station->m_minstrelTable[station->m_txrate].numRateSuccess << " (after update).");
@@ -803,13 +799,7 @@
   NS_LOG_DEBUG ("max throughput=" << index_max_tp << "(" << GetSupported (station, index_max_tp) <<
                 ")\tsecond max throughput=" << index_max_tp2 << "(" << GetSupported (station, index_max_tp2) <<
                 ")\tmax prob=" << index_max_prob << "(" << GetSupported (station, index_max_prob) << ")");
-<<<<<<< HEAD
-
-  /// reset it
-  //RateInit (station);
-
-=======
->>>>>>> a4b5738b
+
 }
 
 void
