--- conflicted
+++ resolved
@@ -491,19 +491,8 @@
       /// start the rate at half way
       station->m_txrate = m_nsupported / 2;
     }
-<<<<<<< HEAD
-
-  return WifiTxVector (GetSupported (station, station->m_txrate),
-                        GetDefaultTxPowerLevel (),
-                        GetLongRetryCount (station),
-                        GetShortGuardInterval (station),
-                        Min (GetNumberOfReceiveAntennas (station),GetNumberOfTransmitAntennas()),
-                        GetNumberOfTransmitAntennas (station),
-                        GetStbc (station));
-=======
-  UpdateStats (station);
+
   return WifiTxVector (GetSupported (station, station->m_txrate), GetDefaultTxPowerLevel (), GetLongRetryCount (station), GetShortGuardInterval (station), Min (GetNumberOfReceiveAntennas (station),GetNumberOfTransmitAntennas()), GetNess (station), GetStbc (station));
->>>>>>> 5c4a847b
 }
 
 WifiTxVector
