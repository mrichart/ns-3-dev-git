/* -*- Mode:C++; c-file-style:"gnu"; indent-tabs-mode:nil; -*- */
/*
 * Copyright (c) 2009 Duy Nguyen
 * Copyright (c) 2015 Ghada Badawy
 *
 * This program is free software; you can redistribute it and/or modify
 * it under the terms of the GNU General Public License version 2 as
 * published by the Free Software Foundation;
 *
 * This program is distributed in the hope that it will be useful,
 * but WITHOUT ANY WARRANTY; without even the implied warranty of
 * MERCHANTABILITY or FITNESS FOR A PARTICULAR PURPOSE.  See the
 * GNU General Public License for more details.
 *
 * You should have received a copy of the GNU General Public License
 * along with this program; if not, write to the Free Software
 * Foundation, Inc., 59 Temple Place, Suite 330, Boston, MA  02111-1307  USA
 *
 * Author: Duy Nguyen <duy@soe.ucsc.edu>
 *         Ghada Badawy <gbadawy@gmail.com>
 *         Matias Richart <mrichart@fing.edu.uy>
 *
 * Some Comments:
 *
 * 1) By default, Minstrel applies the multi-rate retry (the core of Minstrel
 *    algorithm). Otherwise, please use ConstantRateWifiManager instead.
 *
 * 2) Sampling is done differently from legacy Minstrel. Minstrel-HT tries
 * to sample all rates in all groups at least once and to avoid many
 * consecutive samplings.
 *
 * 3) Sample rate is tried only once, at first place of the MRR chain.
 *
 * reference: http://lwn.net/Articles/376765/
 */

#include "minstrel-ht-wifi-manager.h"
#include "wifi-phy.h"
#include "ns3/random-variable-stream.h"
#include "ns3/simulator.h"
#include "ns3/log.h"
#include "ns3/uinteger.h"
#include "ns3/double.h"
#include "ns3/wifi-mac.h"
#include "ns3/assert.h"
#include "ns3/boolean.h"
#include "ns3/string.h"
#include <vector>
#include <iomanip>
#include <fstream>

#define Min(a,b) ((a < b) ? a : b)
#define Max(a,b) ((a > b) ? a : b)

NS_LOG_COMPONENT_DEFINE ("MinstrelHtWifiManager");

namespace ns3 {

struct MinstrelHtWifiRemoteStation : MinstrelWifiRemoteStation
{
  void DisposeStation ();

  uint32_t m_sampleGroup;     //!< The group that the sample rate belongs to.

  uint32_t m_sampleWait;      //!< How many transmission attempts to wait until a new sample.
  uint32_t m_sampleTries;     //!< Number of sample tries after waiting sampleWait.
  uint32_t m_sampleCount;     //!< Max number of samples per update interval.
  uint32_t m_numSamplesSlow;  //!< Number of times a slow rate was sampled.

  double m_avgAmpduLen;       //!< Average number of MPDUs in an A-MPDU.
  double m_ampduLen;          //!< Number of MPDUs in an A-MPDU.
  uint32_t m_ampduPacketCount; //!< Number of A-MPDUs transmitted.

  McsGroupData m_groupsTable;  //!< Table of groups with stats.
  bool m_isHt;                 //!< If the station is HT capable.

  std::ofstream m_statsFile;   //!< File where statistics table is written.
};

void
MinstrelHtWifiRemoteStation::DisposeStation ()
{
  if (m_isHt)
    {
      std::vector<std::vector<uint32_t> > ().swap (m_sampleTable);
      for (uint8_t j = 0; j < m_groupsTable.size (); j++)
        {
          std::vector<struct HtRateInfo> ().swap (m_groupsTable[j].m_ratesTable);
        }
      std::vector<struct GroupInfo> ().swap (m_groupsTable);
      m_statsFile.close ();
    }
}

NS_OBJECT_ENSURE_REGISTERED (MinstrelHtWifiManager);

TypeId
MinstrelHtWifiManager::GetTypeId (void)
{
  static TypeId tid = TypeId ("ns3::MinstrelHtWifiManager")
    .SetParent<WifiRemoteStationManager> ()
    .AddConstructor<MinstrelHtWifiManager> ()
    .SetGroupName ("Wifi")
    .AddAttribute ("UpdateStatistics",
                   "The interval between updating statistics table ",
                   TimeValue (MilliSeconds (100)),
                   MakeTimeAccessor (&MinstrelHtWifiManager::m_updateStats),
                   MakeTimeChecker ())
    .AddAttribute ("LookAroundRate",
                   "The percentage to try other rates (for legacy Minstrel)",
                   DoubleValue (10),
                   MakeDoubleAccessor (&MinstrelHtWifiManager::m_lookAroundRate),
                   MakeDoubleChecker<double> (0, 100))
    .AddAttribute ("EWMA",
                   "EWMA level",
                   DoubleValue (75),
                   MakeDoubleAccessor (&MinstrelHtWifiManager::m_ewmaLevel),
                   MakeDoubleChecker<double> (0, 100))
    .AddAttribute ("SampleColumn",
                   "The number of columns used for sampling",
                   UintegerValue (10),
                   MakeUintegerAccessor (&MinstrelHtWifiManager::m_nSampleCol),
                   MakeUintegerChecker <uint32_t> ())
    .AddAttribute ("PacketLength",
                   "The packet length used for calculating mode TxTime",
                   UintegerValue (1200),
                   MakeUintegerAccessor (&MinstrelHtWifiManager::m_frameLength),
                   MakeUintegerChecker <uint32_t> ())
    .AddAttribute ("UseVhtOnly",
                   "Use only VHT MCSs (and not HT) when VHT is available",
                   BooleanValue (true),
                   MakeBooleanAccessor (&MinstrelHtWifiManager::m_useVhtOnly),
                   MakeBooleanChecker ())
    .AddAttribute ("PrintStats",
                   "Control the printing of the statistics table",
                   BooleanValue (false),
                   MakeBooleanAccessor (&MinstrelHtWifiManager::m_printStats),
                   MakeBooleanChecker ())
    .AddTraceSource ("RateChange",
                     "The transmission rate has changed",
                     MakeTraceSourceAccessor (&MinstrelHtWifiManager::m_rateChange),
                     "ns3::MinstrelHtWifiManager::RateChangeTracedCallback")
  ;
  return tid;
}

MinstrelHtWifiManager::MinstrelHtWifiManager ()
  : m_numGroups (0),
    m_numRates (0)
{
  NS_LOG_FUNCTION (this);
  m_uniformRandomVariable = CreateObject<UniformRandomVariable> ();
  /**
   *  Create the legacy Minstrel manager in case HT is not supported by the device
   *  or non-HT stations want to associate.
   */
  m_legacyManager = CreateObject<MinstrelWifiManager> ();
}

MinstrelHtWifiManager::~MinstrelHtWifiManager ()
{
  NS_LOG_FUNCTION (this);
  if (HasHtSupported ())
    {
      for (uint32_t i = 0; i < m_numGroups; i++)
        {
          m_minstrelGroups[i].ratesFirstMpduTxTimeTable.clear ();
          m_minstrelGroups[i].ratesTxTimeTable.clear ();
        }
    }
}

int64_t
MinstrelHtWifiManager::AssignStreams (int64_t stream)
{
  NS_LOG_FUNCTION (this << stream);
  int64_t numStreamsAssigned = 0;
  m_uniformRandomVariable->SetStream (stream);
  numStreamsAssigned++;
  numStreamsAssigned += m_legacyManager->AssignStreams (stream);
  return numStreamsAssigned;
}

void
MinstrelHtWifiManager::SetupPhy (Ptr<WifiPhy> phy)
{
  NS_LOG_FUNCTION (this << phy);
  // Setup phy for legacy manager.
  m_legacyManager->SetupPhy (phy);
  WifiRemoteStationManager::SetupPhy (phy);
}

void
MinstrelHtWifiManager::DoInitialize ()
{
  NS_LOG_FUNCTION (this);

  /**
   * Here we initialize m_minstrelGroups with all the possible groups.
   * If a group is not supported by the device, then it is marked as not supported.
   * Then, after all initializations are finished, we check actual support for each receiving station.
   */

  // Check if the device supports HT or VHT
  if (HasHtSupported () || HasVhtSupported ())
    {
      m_numGroups = MAX_SUPPORTED_STREAMS * MAX_HT_STREAM_GROUPS;
      m_numRates = MAX_HT_GROUP_RATES;

      if (HasVhtSupported ())
        {
          m_numGroups += MAX_SUPPORTED_STREAMS * MAX_VHT_STREAM_GROUPS;
          m_numRates = MAX_VHT_GROUP_RATES;
        }

      /**
       *  Initialize the groups array.
       *  The HT groups come first, then the VHT ones.
       *  Minstrel maintains different types of indexes:
       *  - A global continuous index, which identifies all rates within all groups, in [0, m_numGroups * m_numRates]
       *  - A groupId, which indexes a group in the array, in [0, m_numGroups]
       *  - A rateId, which identifies a rate within a group, in [0, m_numRates]
       *  - A deviceIndex, which indexes a MCS in the phy MCS array.
       *  - A mcsIndex, which indexes a MCS in the wifi-remote-station-manager supported MCSs array.
       */
      NS_LOG_DEBUG ("Initialize MCS Groups:");
      m_minstrelGroups = MinstrelMcsGroups (m_numGroups);

      // Initialize all HT groups
      for (uint32_t chWidth = 20; chWidth <= MAX_HT_WIDTH; chWidth *= 2)
        {
          for (uint8_t sgi = 0; sgi <= 1; sgi++)
            {
              for (uint8_t streams = 1; streams <= MAX_SUPPORTED_STREAMS; streams++)
                {
                  uint32_t groupId = GetHtGroupId (streams, sgi, chWidth);

                  m_minstrelGroups[groupId].streams = streams;
                  m_minstrelGroups[groupId].sgi = sgi;
                  m_minstrelGroups[groupId].chWidth = chWidth;
                  m_minstrelGroups[groupId].isVht = false;
                  m_minstrelGroups[groupId].isSupported = false;
<<<<<<< HEAD

                  // Check capabilities of the device
                  if (!(!GetPhy ()->GetGuardInterval () && m_minstrelGroups[groupId].sgi)                   ///Is SGI supported by the transmitter?
                      && (GetPhy ()->GetChannelWidth () >= m_minstrelGroups[groupId].chWidth)               ///Is channel width supported by the transmitter?
                      && (GetPhy ()->GetNumberOfTransmitAntennas () >= m_minstrelGroups[groupId].streams))  ///Are streams supported by the transmitter?
                    {
                      m_minstrelGroups[groupId].isSupported = true;

                      // Calculate tx time for all rates of the group
                      WifiModeList htMcsList = GetHtDeviceMcsList();
                      for (uint8_t i = 0; i < MAX_HT_GROUP_RATES; i++)
                        {
                          uint32_t deviceIndex = i + (m_minstrelGroups[groupId].streams - 1) * 8;
                          WifiMode mode =  htMcsList[deviceIndex];
                          AddFirstMpduTxTime (groupId, mode, CalculateFirstMpduTxDuration (GetPhy (), streams, sgi, chWidth, mode));
                          AddMpduTxTime (groupId, mode, CalculateMpduTxDuration (GetPhy (), streams, sgi, chWidth, mode));
                        }
                      NS_LOG_DEBUG ("Initialized group " << groupId << ": (" << (uint32_t)streams << "," << (uint32_t)sgi << "," << chWidth << ")");
                    }
                }
            }
        }

      if (HasVhtSupported ())
        {
          // Initialize all VHT groups
          for (uint32_t chWidth = 20; chWidth <= MAX_VHT_WIDTH; chWidth *= 2)
            {
              for (uint8_t sgi = 0; sgi <= 1; sgi++)
                {
                  for (uint8_t streams = 1; streams <= MAX_SUPPORTED_STREAMS; streams++)
                    {
                      uint32_t groupId = GetVhtGroupId (streams, sgi, chWidth);

                      m_minstrelGroups[groupId].streams = streams;
                      m_minstrelGroups[groupId].sgi = sgi;
                      m_minstrelGroups[groupId].chWidth = chWidth;
                      m_minstrelGroups[groupId].isVht = true;
                      m_minstrelGroups[groupId].isSupported = false;

                      // Check capabilities of the device
                      if (!(!GetPhy ()->GetGuardInterval () && m_minstrelGroups[groupId].sgi)                   ///Is SGI supported by the transmitter?
                          && (GetPhy ()->GetChannelWidth () >= m_minstrelGroups[groupId].chWidth)               ///Is channel width supported by the transmitter?
                          && (GetPhy ()->GetNumberOfTransmitAntennas () >= m_minstrelGroups[groupId].streams))  ///Are streams supported by the transmitter?
                        {
                          m_minstrelGroups[groupId].isSupported = true;

                          // Calculate tx time for all rates of the group
                          WifiModeList vhtMcsList = GetVhtDeviceMcsList();
=======

                  // Check capabilities of the device
                  if (!(!GetPhy ()->GetGuardInterval () && m_minstrelGroups[groupId].sgi)                   ///Is SGI supported by the transmitter?
                      && (GetPhy ()->GetChannelWidth () >= m_minstrelGroups[groupId].chWidth)               ///Is channel width supported by the transmitter?
                      && (GetPhy ()->GetNumberOfTransmitAntennas () >= m_minstrelGroups[groupId].streams))  ///Are streams supported by the transmitter?
                    {
                      m_minstrelGroups[groupId].isSupported = true;

                      // Calculate tx time for all rates of the group
                      WifiModeList htMcsList = GetHtDeviceMcsList ();
                      for (uint8_t i = 0; i < MAX_HT_GROUP_RATES; i++)
                        {
                          uint32_t deviceIndex = i + (m_minstrelGroups[groupId].streams - 1) * 8;
                          WifiMode mode =  htMcsList[deviceIndex];
                          AddFirstMpduTxTime (groupId, mode, CalculateFirstMpduTxDuration (GetPhy (), streams, sgi, chWidth, mode));
                          AddMpduTxTime (groupId, mode, CalculateMpduTxDuration (GetPhy (), streams, sgi, chWidth, mode));
                        }
                      NS_LOG_DEBUG ("Initialized group " << groupId << ": (" << (uint32_t)streams << "," << (uint32_t)sgi << "," << chWidth << ")");
                    }
                }
            }
        }

      if (HasVhtSupported ())
        {
          // Initialize all VHT groups
          for (uint32_t chWidth = 20; chWidth <= MAX_VHT_WIDTH; chWidth *= 2)
            {
              for (uint8_t sgi = 0; sgi <= 1; sgi++)
                {
                  for (uint8_t streams = 1; streams <= MAX_SUPPORTED_STREAMS; streams++)
                    {
                      uint32_t groupId = GetVhtGroupId (streams, sgi, chWidth);

                      m_minstrelGroups[groupId].streams = streams;
                      m_minstrelGroups[groupId].sgi = sgi;
                      m_minstrelGroups[groupId].chWidth = chWidth;
                      m_minstrelGroups[groupId].isVht = true;
                      m_minstrelGroups[groupId].isSupported = false;

                      // Check capabilities of the device
                      if (!(!GetPhy ()->GetGuardInterval () && m_minstrelGroups[groupId].sgi)                   ///Is SGI supported by the transmitter?
                          && (GetPhy ()->GetChannelWidth () >= m_minstrelGroups[groupId].chWidth)               ///Is channel width supported by the transmitter?
                          && (GetPhy ()->GetNumberOfTransmitAntennas () >= m_minstrelGroups[groupId].streams))  ///Are streams supported by the transmitter?
                        {
                          m_minstrelGroups[groupId].isSupported = true;

                          // Calculate tx time for all rates of the group
                          WifiModeList vhtMcsList = GetVhtDeviceMcsList ();
>>>>>>> 54fb553b
                          for (uint8_t i = 0; i < MAX_VHT_GROUP_RATES; i++)
                            {
                              WifiMode mode = vhtMcsList[i];
                              // Check for invalid VHT MCSs and do not add time to array.
                              if (IsValidMcs (GetPhy (), streams, chWidth, mode))
                                {
                                  AddFirstMpduTxTime (groupId, mode, CalculateFirstMpduTxDuration (GetPhy (), streams, sgi, chWidth, mode));
                                  AddMpduTxTime (groupId, mode, CalculateMpduTxDuration (GetPhy (), streams, sgi, chWidth, mode));
                                }
                            }
                          NS_LOG_DEBUG ("Initialized group " << groupId << ": (" << (uint32_t)streams << "," << (uint32_t)sgi << "," << chWidth << ")");
                        }
                    }
                }
            }
        }
    }
}

void
MinstrelHtWifiManager::SetupMac (Ptr<WifiMac> mac)
{
  NS_LOG_FUNCTION (this << mac);
  m_legacyManager->SetupMac (mac);
  WifiRemoteStationManager::SetupMac (mac);
}

bool
MinstrelHtWifiManager::IsValidMcs (Ptr<WifiPhy> phy, uint8_t streams, uint32_t chWidth, WifiMode mode)
{
  NS_LOG_FUNCTION (this << phy << (int)streams << chWidth << mode);

  WifiTxVector txvector;
  txvector.SetNss (streams);
  txvector.SetChannelWidth (chWidth);
  txvector.SetMode (mode);
  return phy->IsValidTxVector (txvector);
}

Time
MinstrelHtWifiManager::CalculateFirstMpduTxDuration (Ptr<WifiPhy> phy, uint8_t streams, uint8_t sgi, uint32_t chWidth, WifiMode mode)
{
  NS_LOG_FUNCTION (this << phy << (int)streams << (int)sgi << chWidth << mode);

  WifiTxVector txvector;
  txvector.SetNss (streams);
  txvector.SetShortGuardInterval (sgi);
  txvector.SetChannelWidth (chWidth);
  txvector.SetNess (0);
  txvector.SetStbc (phy->GetStbc ());
  txvector.SetMode (mode);
  return phy->CalculateTxDuration (m_frameLength, txvector, WIFI_PREAMBLE_HT_MF, phy->GetFrequency (), MPDU_IN_AGGREGATE, 0);
}

Time
MinstrelHtWifiManager::CalculateMpduTxDuration (Ptr<WifiPhy> phy, uint8_t streams, uint8_t sgi, uint32_t chWidth, WifiMode mode)
{
  NS_LOG_FUNCTION (this << phy << (int)streams << (int)sgi << chWidth << mode);

  WifiTxVector txvector;
  txvector.SetNss (streams);
  txvector.SetShortGuardInterval (sgi);
  txvector.SetChannelWidth (chWidth);
  txvector.SetNess (0);
  txvector.SetStbc (phy->GetStbc ());
  txvector.SetMode (mode);
  return phy->CalculateTxDuration (m_frameLength, txvector, WIFI_PREAMBLE_NONE, phy->GetFrequency (), MPDU_IN_AGGREGATE, 0);
}

Time
MinstrelHtWifiManager::GetFirstMpduTxTime (uint32_t groupId, WifiMode mode) const
{
  NS_LOG_FUNCTION (this << groupId << mode);

  for (TxTime::const_iterator i = m_minstrelGroups[groupId].ratesFirstMpduTxTimeTable.begin (); i != m_minstrelGroups[groupId].ratesFirstMpduTxTimeTable.end (); i++)
    {
      if (mode == i->second)
        {
          return i->first;
        }
    }
  NS_ASSERT (false);
  return Seconds (0);
}

void
MinstrelHtWifiManager::AddFirstMpduTxTime (uint32_t groupId, WifiMode mode, Time t)
{
  NS_LOG_FUNCTION (this << groupId << mode << t);

  m_minstrelGroups[groupId].ratesFirstMpduTxTimeTable.push_back (std::make_pair (t, mode));
}

Time
MinstrelHtWifiManager::GetMpduTxTime (uint32_t groupId, WifiMode mode) const
{
  NS_LOG_FUNCTION (this << groupId << mode);

  for (TxTime::const_iterator i = m_minstrelGroups[groupId].ratesTxTimeTable.begin (); i != m_minstrelGroups[groupId].ratesTxTimeTable.end (); i++)
    {
      if (mode == i->second)
        {
          return i->first;
        }
    }
  NS_ASSERT (false);
  return Seconds (0);
}

void
MinstrelHtWifiManager::AddMpduTxTime (uint32_t groupId, WifiMode mode, Time t)
{
  NS_LOG_FUNCTION (this << groupId << mode << t);

  m_minstrelGroups[groupId].ratesTxTimeTable.push_back (std::make_pair (t, mode));
}

WifiRemoteStation *
MinstrelHtWifiManager::DoCreateStation (void) const
{
  NS_LOG_FUNCTION (this);

  MinstrelHtWifiRemoteStation *station = new MinstrelHtWifiRemoteStation ();

  // Initialize variables common to both stations.
  station->m_nextStatsUpdate = Simulator::Now () + m_updateStats;
  station->m_col = 0;
  station->m_index = 0;
  station->m_maxTpRate = 0;
  station->m_maxTpRate2 = 0;
  station->m_maxProbRate = 0;
  station->m_nModes = 0;
  station->m_totalPacketsCount = 0;
  station->m_samplePacketsCount = 0;
  station->m_isSampling = false;
  station->m_sampleRate = 0;
  station->m_sampleDeferred = false;
  station->m_shortRetry = 0;
  station->m_longRetry = 0;
  station->m_txrate = 0;
  station->m_initialized = false;

  // Variables specific to HT station
  station->m_sampleGroup = 0;
  station->m_numSamplesSlow = 0;
  station->m_sampleCount = 16;
  station->m_sampleWait = 0;
  station->m_sampleTries = 4;

  station->m_avgAmpduLen = 1;
  station->m_ampduLen = 0;
  station->m_ampduPacketCount = 0;

  // If the device supports HT
  if (HasHtSupported () || HasVhtSupported ())
    {
      /**
       * Assume the station is HT.
       * When correct information available it will be checked.
       */
      station->m_isHt = true;
    }
  // Use the variable in the station to indicate that the device do not support HT
  else
    {
      station->m_isHt = false;
    }

  return station;
}

void
MinstrelHtWifiManager::CheckInit (MinstrelHtWifiRemoteStation *station)
{
  NS_LOG_FUNCTION (this << station);

  // Note: we appear to be doing late initialization of the table
  // to make sure that the set of supported rates has been initialized
  // before we perform our own initialization.
  if (!station->m_initialized)
    {
      /**
       *  Check if the station supports HT.
       *  Assume that if the device do not supports HT then
       *  the station will not support HT either.
       *  We save from using another check and variable.
       */
      if (!GetHtSupported (station) && !GetVhtSupported (station))
        {
          NS_LOG_DEBUG ("Non-HT station " << station);
          station->m_isHt = false;
          // We will use non-HT minstrel for this station. Initialize the manager.
          m_legacyManager->SetAttribute ("UpdateStatistics", TimeValue (m_updateStats));
          m_legacyManager->SetAttribute ("LookAroundRate", DoubleValue (m_lookAroundRate));
          m_legacyManager->SetAttribute ("EWMA", DoubleValue (m_ewmaLevel));
          m_legacyManager->SetAttribute ("SampleColumn", UintegerValue (m_nSampleCol));
          m_legacyManager->SetAttribute ("PacketLength", UintegerValue (m_frameLength));
          m_legacyManager->SetAttribute ("PrintStats", BooleanValue (m_printStats));
          m_legacyManager->CheckInit (station);
        }
      else
        {
          NS_LOG_DEBUG ("HT station " << station);
          station->m_isHt = true;
<<<<<<< HEAD
          station->m_nModes = GetNMcsSupported(station);
=======
          station->m_nModes = GetNMcsSupported (station);
>>>>>>> 54fb553b
          station->m_sampleTable = SampleRate (m_numRates, std::vector<uint32_t> (m_nSampleCol));
          InitSampleTable (station);
          RateInit (station);
          std::ostringstream tmp;
          tmp << "minstrel-ht-stats-" << station->m_state->m_address << ".txt";
          station->m_statsFile.open (tmp.str ().c_str (), std::ios::out);
          station->m_initialized = true;
        }
    }
}

void
MinstrelHtWifiManager::DoReportRxOk (WifiRemoteStation *st,
                                     double rxSnr, WifiMode txMode)
{
  NS_LOG_FUNCTION (this << st);

  NS_LOG_DEBUG ("DoReportRxOk m_txrate=" << ((MinstrelHtWifiRemoteStation *)st)->m_txrate);
}

void
MinstrelHtWifiManager::DoReportRtsFailed (WifiRemoteStation *st)
{
  NS_LOG_FUNCTION (this << st);

  MinstrelHtWifiRemoteStation *station = (MinstrelHtWifiRemoteStation *)st;

  CheckInit (station);
  if (!station->m_initialized)
    {
      return;
    }

  NS_LOG_DEBUG ("DoReportRtsFailed m_txrate=" << station->m_txrate);
  station->m_shortRetry++;
}

void
MinstrelHtWifiManager::DoReportRtsOk (WifiRemoteStation *st, double ctsSnr, WifiMode ctsMode, double rtsSnr)
{
  NS_LOG_FUNCTION (this << st);

  NS_LOG_DEBUG ("self=" << st << " rts ok");
}

void
MinstrelHtWifiManager::DoReportFinalRtsFailed (WifiRemoteStation *st)
{
  NS_LOG_FUNCTION (this << st);

  MinstrelHtWifiRemoteStation *station = (MinstrelHtWifiRemoteStation *)st;
  NS_LOG_DEBUG ("Final RTS failed");

  CheckInit (station);
  if (!station->m_initialized)
    {
      return;
    }

  UpdateRetry (station);
}

void
MinstrelHtWifiManager::DoReportDataFailed (WifiRemoteStation *st)
{
  NS_LOG_FUNCTION (this << st);

  MinstrelHtWifiRemoteStation *station = (MinstrelHtWifiRemoteStation *)st;

  CheckInit (station);
  if (!station->m_initialized)
    {
      return;
    }

  if (!station->m_isHt)
    {
      m_legacyManager->UpdateRate (station);
    }
  else
    {
      NS_LOG_DEBUG ("DoReportDataFailed " << station << "\t rate " << station->m_txrate << "\tlongRetry \t" << station->m_longRetry);

      uint32_t rateId = GetRateId (station->m_txrate);
      uint32_t groupId = GetGroupId (station->m_txrate);
      station->m_groupsTable[groupId].m_ratesTable[rateId].numRateAttempt++; // Increment the attempts counter for the rate used.

      UpdateRate (station);
    }
}

void
MinstrelHtWifiManager::DoReportDataOk (WifiRemoteStation *st,
                                       double ackSnr, WifiMode ackMode, double dataSnr)
{
  NS_LOG_FUNCTION (this << st << ackSnr << ackMode << dataSnr);
  MinstrelHtWifiRemoteStation *station = (MinstrelHtWifiRemoteStation *) st;

  CheckInit (station);
  if (!station->m_initialized)
    {
      return;
    }

  NS_LOG_DEBUG ("Data OK - Txrate = " << station->m_txrate  );

  if (!station->m_isHt)
    {
      station->m_minstrelTable[station->m_txrate].numRateSuccess++;
      station->m_minstrelTable[station->m_txrate].numRateAttempt++;

      m_legacyManager->UpdatePacketCounters (station);

      UpdateRetry (station);
      m_legacyManager->UpdateStats (station);

      if (station->m_nModes >= 1)
        {
          station->m_txrate = m_legacyManager->FindRate (station);
        }
    }
  else
    {
      uint32_t rateId = GetRateId (station->m_txrate);
      uint32_t groupId = GetGroupId (station->m_txrate);
      station->m_groupsTable[groupId].m_ratesTable[rateId].numRateSuccess++;
      station->m_groupsTable[groupId].m_ratesTable[rateId].numRateAttempt++;

      UpdatePacketCounters (station, 1, 0);

      station->m_isSampling = false;
      station->m_sampleDeferred = false;

      UpdateRetry (station);
      CheckDowngradeRate (station);
      if (Simulator::Now () >=  station->m_nextStatsUpdate)
        {
          UpdateStats (station);
        }

      if (station->m_nModes >= 1)
        {
          station->m_txrate = FindRate (station);
        }
    }

  NS_LOG_DEBUG ("Next rate to use TxRate = " << station->m_txrate  );
}

void
MinstrelHtWifiManager::DoReportFinalDataFailed (WifiRemoteStation *st)
{
  NS_LOG_FUNCTION (this << st);
  MinstrelHtWifiRemoteStation *station = (MinstrelHtWifiRemoteStation *) st;

  CheckInit (station);
  if (!station->m_initialized)
    {
      return;
    }

  NS_LOG_DEBUG ("DoReportFinalDataFailed - TxRate=" << station->m_txrate);

  if (!station->m_isHt)
    {
      m_legacyManager->UpdatePacketCounters (station);

      UpdateRetry (station);

      m_legacyManager->UpdateStats (station);
      if (station->m_nModes >= 1)
        {
          station->m_txrate = m_legacyManager->FindRate (station);
        }
    }
  else
    {
      UpdatePacketCounters (station, 0, 1);

      station->m_isSampling = false;
      station->m_sampleDeferred = false;

      UpdateRetry (station);
      CheckDowngradeRate (station);
      if (Simulator::Now () >=  station->m_nextStatsUpdate)
        {
          UpdateStats (station);
        }

      if (station->m_nModes >= 1)
        {
          station->m_txrate = FindRate (station);
        }
    }
  NS_LOG_DEBUG ("Next rate to use TxRate = " << station->m_txrate  );
}

void
MinstrelHtWifiManager::DoReportAmpduTxStatus (WifiRemoteStation *st, uint32_t nSuccessfulMpdus, uint32_t nFailedMpdus, double rxSnr, double dataSnr)
{
  NS_LOG_FUNCTION (this << st << nSuccessfulMpdus << nFailedMpdus << rxSnr << dataSnr);
  MinstrelHtWifiRemoteStation *station = (MinstrelHtWifiRemoteStation *) st;

  CheckInit (station);
  if (!station->m_initialized)
    {
      return;
    }

  if (!station->m_isHt)
    {
      NS_ASSERT_MSG (false,"A-MPDU Tx Status called but no HT or VHT supported.");
    }

  NS_LOG_DEBUG ("DoReportAmpduTxStatus. TxRate=" << station->m_txrate << " SuccMpdus= " <<
                nSuccessfulMpdus << " FailedMpdus= " << nFailedMpdus);

  station->m_ampduPacketCount++;
  station->m_ampduLen += nSuccessfulMpdus + nFailedMpdus;

  UpdatePacketCounters (station, nSuccessfulMpdus, nFailedMpdus);

  uint32_t rateId = GetRateId (station->m_txrate);
  uint32_t groupId = GetGroupId (station->m_txrate);
  station->m_groupsTable[groupId].m_ratesTable[rateId].numRateSuccess += nSuccessfulMpdus;
  station->m_groupsTable[groupId].m_ratesTable[rateId].numRateAttempt += nSuccessfulMpdus + nFailedMpdus;

  if (nSuccessfulMpdus == 0 && station->m_longRetry < CountRetries (station))
    {
      // We do not receive a BlockAck. The entire AMPDU fail.
      UpdateRate (station);
    }
  else
    {
      station->m_isSampling = false;
      station->m_sampleDeferred = false;

      UpdateRetry (station);
      CheckDowngradeRate (station);
      if (Simulator::Now () >=  station->m_nextStatsUpdate)
        {
          UpdateStats (station);
        }

      if (station->m_nModes >= 1)
        {
          station->m_txrate = FindRate (station);
        }
      NS_LOG_DEBUG ("Next rate to use TxRate = " << station->m_txrate  );
    }
}

void
MinstrelHtWifiManager::UpdateRate (MinstrelHtWifiRemoteStation *station)
{
  NS_LOG_FUNCTION (this << station);

  /**
   * Retry Chain table is implemented here.
   *
   * FIXME
   * Currently, NS3 does not retransmit an entire A-MPDU when BACK is missing
   * but retransmits each MPDU until MPDUs lifetime expires (or a BACK is received).
   * Then, there is no way to control A-MPDU retries (no call to NeedDataRetransmission).
   * So, it is possible that the A-MPDU keeps retrying after longRetry reaches its limit.
   *
   *
   * Try |     LOOKAROUND RATE     | NORMAL RATE
   * -------------------------------------------------------
   *  1  |  Random rate            | Best throughput
   *  2  |  Next best throughput   | Next best throughput
   *  3  |  Best probability       | Best probability
   *
   * Note: For clarity, multiple blocks of if's and else's are used
   * Following implementation in Linux, in MinstrelHT Lowest baserate is not used.
   * Explanation can be found here: http://marc.info/?l=linux-wireless&m=144602778611966&w=2
   */

  CheckInit (station);
  if (!station->m_initialized)
    {
      return;
    }
  station->m_longRetry++;

  /**
   * Get the ids for all rates.
   */
  uint32_t maxTpRateId = GetRateId (station->m_maxTpRate);
  uint32_t maxTpGroupId = GetGroupId (station->m_maxTpRate);
  uint32_t maxTp2RateId = GetRateId (station->m_maxTpRate2);
  uint32_t maxTp2GroupId = GetGroupId (station->m_maxTpRate2);
  uint32_t maxProbRateId = GetRateId (station->m_maxProbRate);
  uint32_t maxProbGroupId = GetGroupId (station->m_maxProbRate);

  /// For normal rate, we're not currently sampling random rates.
  if (!station->m_isSampling)
    {
      /// Use best throughput rate.
      if (station->m_longRetry <  station->m_groupsTable[maxTpGroupId].m_ratesTable[maxTpRateId].retryCount)
        {
          NS_LOG_DEBUG ("Not Sampling; use the same rate again");
          station->m_txrate = station->m_maxTpRate;  //!<  There are still a few retries.
        }

      /// Use second best throughput rate.
      else if (station->m_longRetry < ( station->m_groupsTable[maxTpGroupId].m_ratesTable[maxTpRateId].retryCount +
                                        station->m_groupsTable[maxTp2GroupId].m_ratesTable[maxTp2RateId].retryCount))
        {
          NS_LOG_DEBUG ("Not Sampling; use the Max TP2");
          station->m_txrate = station->m_maxTpRate2;
        }

      /// Use best probability rate.
      else if (station->m_longRetry <= ( station->m_groupsTable[maxTpGroupId].m_ratesTable[maxTpRateId].retryCount +
                                         station->m_groupsTable[maxTp2GroupId].m_ratesTable[maxTp2RateId].retryCount +
                                         station->m_groupsTable[maxProbGroupId].m_ratesTable[maxProbRateId].retryCount))
        {
          NS_LOG_DEBUG ("Not Sampling; use Max Prob");
          station->m_txrate = station->m_maxProbRate;
        }
      else
        {
          NS_ASSERT_MSG (false,"Max retries reached and m_longRetry not cleared properly. longRetry= " << station->m_longRetry);
        }
    }

  /// We're currently sampling random rates.
  else
    {
      /// Sample rate is used only once
      /// Use the best rate.
      if (station->m_longRetry < 1 + station->m_groupsTable[maxTpGroupId].m_ratesTable[maxTp2RateId].retryCount)
        {
          NS_LOG_DEBUG ("Sampling use the MaxTP rate");
          station->m_txrate = station->m_maxTpRate2;
        }

      /// Use the best probability rate.
      else if (station->m_longRetry <= 1 + station->m_groupsTable[maxTpGroupId].m_ratesTable[maxTp2RateId].retryCount +
               station->m_groupsTable[maxProbGroupId].m_ratesTable[maxProbRateId].retryCount)
        {
          NS_LOG_DEBUG ("Sampling use the MaxProb rate");
          station->m_txrate = station->m_maxProbRate;
        }
      else
        {
          NS_ASSERT_MSG (false,"Max retries reached and m_longRetry not cleared properly. longRetry= " << station->m_longRetry);
        }
    }
  NS_LOG_DEBUG ("Next rate to use TxRate = " << station->m_txrate);
}

void
MinstrelHtWifiManager::UpdateRetry (MinstrelHtWifiRemoteStation *station)
{
  NS_LOG_FUNCTION (this << station);
  station->m_shortRetry = 0;
  station->m_longRetry = 0;

}

void
MinstrelHtWifiManager::UpdatePacketCounters (MinstrelHtWifiRemoteStation *station, uint32_t nSuccessfulMpdus, uint32_t nFailedMpdus)
{
  NS_LOG_FUNCTION (this << station << nSuccessfulMpdus << nFailedMpdus);

  station->m_totalPacketsCount += nSuccessfulMpdus + nFailedMpdus;
  if (station->m_isSampling)
    {
      station->m_samplePacketsCount += nSuccessfulMpdus + nFailedMpdus;
    }
  if (station->m_totalPacketsCount == ~0)
    {
      station->m_samplePacketsCount = 0;
      station->m_totalPacketsCount = 0;
    }

  if (!station->m_sampleWait && !station->m_sampleTries && station->m_sampleCount > 0)
    {
      station->m_sampleWait = 16 + 2 * station->m_avgAmpduLen;
      station->m_sampleTries = 1;
      station->m_sampleCount--;
    }

}
void
MinstrelHtWifiManager::DoDisposeStation (WifiRemoteStation *st)
{
  NS_LOG_FUNCTION (this << st);
  MinstrelHtWifiRemoteStation *station = (MinstrelHtWifiRemoteStation *) st;
  station->DisposeStation ();
}

WifiTxVector
MinstrelHtWifiManager::DoGetDataTxVector (WifiRemoteStation *st)
{
  NS_LOG_FUNCTION (this << st);
  MinstrelHtWifiRemoteStation *station = (MinstrelHtWifiRemoteStation *) st;

  if (!station->m_initialized)
    {
      CheckInit (station);
    }

  if (!station->m_isHt)
    {
      WifiTxVector vector = m_legacyManager->GetDataTxVector (station);

      uint64_t dataRate = vector.GetMode ().GetDataRate (vector.GetChannelWidth (), vector.IsShortGuardInterval (), vector.GetNss ());
      if (!station->m_isSampling)
        {
          m_rateChange (dataRate, station->m_state->m_address);
        }

      return vector;
    }
  else
    {
      NS_LOG_DEBUG ("DoGetDataMode m_txrate= " << station->m_txrate);

      uint32_t rateId = GetRateId (station->m_txrate);
      uint32_t groupId = GetGroupId (station->m_txrate);
      uint32_t mcsIndex = station->m_groupsTable[groupId].m_ratesTable[rateId].mcsIndex;

      NS_LOG_DEBUG ("DoGetDataMode rateId= " << rateId << " groupId= " << groupId << " mode= " << GetMcsSupported (station, mcsIndex));

      McsGroup group = m_minstrelGroups[groupId];

      // Check consistency of rate selected.
      if ((group.sgi && !GetShortGuardInterval (station)) || group.chWidth > GetChannelWidth (station)  ||  (uint32_t) group.streams > GetNumberOfSupportedRxAntennas (station))
        {
          NS_ASSERT_MSG (false,"Inconsistent group selected. Group: (" << (uint32_t)group.streams << "," << (uint32_t)group.sgi << "," << group.chWidth << ")" <<
                         " Station capabilities: (" << GetNumberOfSupportedRxAntennas (station) << "," << GetShortGuardInterval (station) << "," << GetChannelWidth (station) << ")");
        }

      uint64_t dataRate = GetMcsSupported (station, mcsIndex).GetDataRate (group.chWidth, group.sgi, group.streams);
      if (!station->m_isSampling)
        {
          m_rateChange (dataRate, station->m_state->m_address);
        }

      return WifiTxVector (GetMcsSupported (station, mcsIndex), GetDefaultTxPowerLevel (), GetLongRetryCount (station),
                           group.sgi, group.streams, GetNess (station), group.chWidth, !station->m_isSampling, GetStbc (station));
    }
}

WifiTxVector
MinstrelHtWifiManager::DoGetRtsTxVector (WifiRemoteStation *st)
{
  NS_LOG_FUNCTION (this << st);
  MinstrelHtWifiRemoteStation *station = (MinstrelHtWifiRemoteStation *) st;

  if (!station->m_initialized)
    {
      CheckInit (station);
    }

  if (!station->m_isHt)
    {
      return m_legacyManager->GetRtsTxVector (station);
    }
  else
    {
      NS_LOG_DEBUG ("DoGetRtsMode m_txrate=" << station->m_txrate);

      /* RTS is sent in a non-HT frame. RTS with HT is not supported yet in NS3.
       * When supported, decision of using HT has to follow rules in Section 9.7.6 from 802.11-2012.
       * From Sec. 9.7.6.5: "A frame other than a BlockAckReq or BlockAck that is carried in a
       * non-HT PPDU shall be transmitted by the STA using a rate no higher than the highest
       * rate in  the BSSBasicRateSet parameter that is less than or equal to the rate or
       * non-HT reference rate (see 9.7.9) of the previously transmitted frame that was
       * directed to the same receiving STA. If no rate in the BSSBasicRateSet parameter meets
       * these conditions, the control frame shall be transmitted at a rate no higher than the
       * highest mandatory rate of the attached PHY that is less than or equal to the rate
       * or non-HT reference rate (see 9.7.9) of the previously transmitted frame that was
       * directed to the same receiving STA."
       */

      // As we are in Minstrel HT, assume the last rate was an HT rate.
      uint32_t rateId = GetRateId (station->m_txrate);
      uint32_t groupId = GetGroupId (station->m_txrate);
      uint32_t mcsIndex = station->m_groupsTable[groupId].m_ratesTable[rateId].mcsIndex;

      WifiMode lastRate = GetMcsSupported (station, mcsIndex);
      uint8_t streams = m_minstrelGroups[groupId].streams;
      uint64_t lastDataRate = lastRate.GetNonHtReferenceRate (streams);
      uint32_t nBasicRates = GetNBasicModes ();

      WifiMode rtsRate;
      bool rateFound = false;

      for (uint32_t i = 0; i < nBasicRates; i++)
        {
          uint64_t rate = GetBasicMode (i).GetDataRate (20,false,1);
          if (rate <= lastDataRate)
            {
              rtsRate = GetBasicMode (i);
              rateFound = true;
            }
        }

      if (!rateFound)
        {
          Ptr<WifiPhy> phy = GetPhy ();
          uint32_t nSupportRates = phy->GetNModes ();
          for (uint32_t i = 0; i < nSupportRates; i++)
            {
              uint64_t rate = phy->GetMode (i).GetDataRate (20,false,1);
              if (rate <= lastDataRate)
                {
                  rtsRate = phy->GetMode (i);
                  rateFound = true;
                }
            }
        }

      NS_ASSERT (rateFound);

      return WifiTxVector (rtsRate, GetDefaultTxPowerLevel (), GetShortRetryCount (station),
                           false, 1, 0, GetChannelWidth (station), GetAggregation (station), false);
    }
}

bool
MinstrelHtWifiManager::DoNeedDataRetransmission (WifiRemoteStation *st, Ptr<const Packet> packet, bool normally)
{
  NS_LOG_FUNCTION (this << st << packet << normally);

  MinstrelHtWifiRemoteStation *station = (MinstrelHtWifiRemoteStation *)st;

  CheckInit (station);
  if (!station->m_initialized)
    {
      return normally;
    }

  uint32_t maxRetries;

  if (!station->m_isHt)
    {
      maxRetries = m_legacyManager->CountRetries (station);
    }
  else
    {
      maxRetries = CountRetries (station);
    }

  if (station->m_longRetry >= maxRetries)
    {
      NS_LOG_DEBUG ("No re-transmission allowed. Retries: " <<  station->m_longRetry << " Max retries: " << maxRetries);
      return false;
    }
  else
    {
      NS_LOG_DEBUG ("Re-transmit. Retries: " <<  station->m_longRetry << " Max retries: " << maxRetries);
      return true;
    }
}

uint32_t
MinstrelHtWifiManager::CountRetries (MinstrelHtWifiRemoteStation *station)
{
  uint32_t maxProbRateId = GetRateId (station->m_maxProbRate);
  uint32_t maxProbGroupId = GetGroupId (station->m_maxProbRate);
  uint32_t maxTpRateId = GetRateId (station->m_maxTpRate);
  uint32_t maxTpGroupId = GetGroupId (station->m_maxTpRate);
  uint32_t maxTp2RateId = GetRateId (station->m_maxTpRate2);
  uint32_t maxTp2GroupId = GetGroupId (station->m_maxTpRate2);

  if (!station->m_isSampling)
    {
      return station->m_groupsTable[maxTpGroupId].m_ratesTable[maxTpRateId].retryCount +
             station->m_groupsTable[maxTp2GroupId].m_ratesTable[maxTp2RateId].retryCount +
             station->m_groupsTable[maxProbGroupId].m_ratesTable[maxProbRateId].retryCount;
    }
  else
    {
      return 1 + station->m_groupsTable[maxTpGroupId].m_ratesTable[maxTp2RateId].retryCount +
             station->m_groupsTable[maxProbGroupId].m_ratesTable[maxProbRateId].retryCount;
    }
}

bool
MinstrelHtWifiManager::IsLowLatency (void) const
{
  NS_LOG_FUNCTION (this);
  return true;
}

uint32_t
MinstrelHtWifiManager::GetNextSample (MinstrelHtWifiRemoteStation *station)
{
  NS_LOG_FUNCTION (this << station);

  uint32_t sampleGroup = station->m_sampleGroup;

  uint32_t index = station->m_groupsTable[sampleGroup].m_index;
  uint32_t col = station->m_groupsTable[sampleGroup].m_col;

  uint32_t sampleIndex = station->m_sampleTable[index][col];

  uint32_t rateIndex = GetIndex (sampleGroup, sampleIndex);
  NS_LOG_DEBUG ("Next Sample is " << rateIndex );

  SetNextSample (station); //Calculate the next sample rate.

  return rateIndex;
}

void
MinstrelHtWifiManager::SetNextSample (MinstrelHtWifiRemoteStation *station)
{
  NS_LOG_FUNCTION (this << station);
  do
    {
      station->m_sampleGroup++;
      station->m_sampleGroup %= m_numGroups;
    }
  while (!station->m_groupsTable[station->m_sampleGroup].m_supported);

  station->m_groupsTable[station->m_sampleGroup].m_index++;

  uint32_t sampleGroup = station->m_sampleGroup;
  uint8_t index = station->m_groupsTable[station->m_sampleGroup].m_index;
  uint8_t col = station->m_groupsTable[sampleGroup].m_col;

  if (index >= m_numRates)
    {
      station->m_groupsTable[station->m_sampleGroup].m_index = 0;
      station->m_groupsTable[station->m_sampleGroup].m_col++;
      if (station->m_groupsTable[station->m_sampleGroup].m_col >= m_nSampleCol)
        {
          station->m_groupsTable[station->m_sampleGroup].m_col = 0;
        }
      index = station->m_groupsTable[station->m_sampleGroup].m_index;
      col = station->m_groupsTable[sampleGroup].m_col;
    }
  NS_LOG_DEBUG ("New sample set: group= " << sampleGroup << " index= " << station->m_sampleTable[index][col]);
}

uint32_t
MinstrelHtWifiManager::FindRate (MinstrelHtWifiRemoteStation *station)
{
  NS_LOG_FUNCTION (this << station);
  NS_LOG_DEBUG ("FindRate " << "packet=" << station->m_totalPacketsCount );

  if ((station->m_samplePacketsCount + station->m_totalPacketsCount) == 0)
    {
      return station->m_maxTpRate;
    }

  // If we have waited enough, then sample.
  if (station->m_sampleWait == 0 && station->m_sampleTries != 0)
    {
      //SAMPLING
      NS_LOG_DEBUG ("Obtaining a sampling rate");
      /// Now go through the table and find an index rate.
      uint32_t sampleIdx = GetNextSample (station);
      NS_LOG_DEBUG ("Sampling rate = " << sampleIdx);

      //Evaluate if the sampling rate selected should be used.
      uint32_t sampleGroupId = GetGroupId (sampleIdx);
      uint32_t sampleRateId = GetRateId (sampleIdx);

      // If the rate selected is not supported, then don't sample.
      if (station->m_groupsTable[sampleGroupId].m_supported && station->m_groupsTable[sampleGroupId].m_ratesTable[sampleRateId].supported)
        {
          /**
           * Sampling might add some overhead to the frame.
           * Hence, don't use sampling for the currently used rates.
           *
           * Also do not sample if the probability is already higher than 95%
           * to avoid wasting airtime.
           */
          HtRateInfo sampleRateInfo = station->m_groupsTable[sampleGroupId].m_ratesTable[sampleRateId];
<<<<<<< HEAD

          NS_LOG_DEBUG ("Use sample rate? MaxTpRate= " << station->m_maxTpRate << " CurrentRate= " << station->m_txrate <<
                        " SampleRate= " << sampleIdx << " SampleProb= " << sampleRateInfo.ewmaProb);

          if (sampleIdx != station->m_maxTpRate && sampleIdx != station->m_maxTpRate2
              && sampleIdx != station->m_maxProbRate && sampleRateInfo.ewmaProb <= 95)
            {

              /**
               * Make sure that lower rates get sampled only occasionally,
               * if the link is working perfectly.
               */

              uint32_t maxTpGroupId = GetGroupId (station->m_maxTpRate);
              uint32_t maxTp2GroupId = GetGroupId (station->m_maxTpRate2);
              uint32_t maxTp2RateId = GetRateId (station->m_maxTpRate2);
              uint32_t maxProbGroupId = GetGroupId (station->m_maxProbRate);
              uint32_t maxProbRateId = GetRateId (station->m_maxProbRate);

              uint8_t maxTpStreams = m_minstrelGroups[maxTpGroupId].streams;
              uint8_t sampleStreams = m_minstrelGroups[sampleGroupId].streams;

              Time sampleDuration = sampleRateInfo.perfectTxTime;
              Time maxTp2Duration = station->m_groupsTable[maxTp2GroupId].m_ratesTable[maxTp2RateId].perfectTxTime;
              Time maxProbDuration = station->m_groupsTable[maxProbGroupId].m_ratesTable[maxProbRateId].perfectTxTime;

=======

          NS_LOG_DEBUG ("Use sample rate? MaxTpRate= " << station->m_maxTpRate << " CurrentRate= " << station->m_txrate <<
                        " SampleRate= " << sampleIdx << " SampleProb= " << sampleRateInfo.ewmaProb);

          if (sampleIdx != station->m_maxTpRate && sampleIdx != station->m_maxTpRate2
              && sampleIdx != station->m_maxProbRate && sampleRateInfo.ewmaProb <= 95)
            {

              /**
               * Make sure that lower rates get sampled only occasionally,
               * if the link is working perfectly.
               */

              uint32_t maxTpGroupId = GetGroupId (station->m_maxTpRate);
              uint32_t maxTp2GroupId = GetGroupId (station->m_maxTpRate2);
              uint32_t maxTp2RateId = GetRateId (station->m_maxTpRate2);
              uint32_t maxProbGroupId = GetGroupId (station->m_maxProbRate);
              uint32_t maxProbRateId = GetRateId (station->m_maxProbRate);

              uint8_t maxTpStreams = m_minstrelGroups[maxTpGroupId].streams;
              uint8_t sampleStreams = m_minstrelGroups[sampleGroupId].streams;

              Time sampleDuration = sampleRateInfo.perfectTxTime;
              Time maxTp2Duration = station->m_groupsTable[maxTp2GroupId].m_ratesTable[maxTp2RateId].perfectTxTime;
              Time maxProbDuration = station->m_groupsTable[maxProbGroupId].m_ratesTable[maxProbRateId].perfectTxTime;

>>>>>>> 54fb553b
              NS_LOG_DEBUG ("Use sample rate? SampleDuration= " << sampleDuration << " maxTp2Duration= " << maxTp2Duration <<
                            " maxProbDuration= " << maxProbDuration << " sampleStreams= " << (uint32_t)sampleStreams <<
                            " maxTpStreams= " << (uint32_t)maxTpStreams);
              if (sampleDuration < maxTp2Duration || (sampleStreams <= maxTpStreams - 1 && sampleDuration < maxProbDuration))
                {
                  /// Set flag that we are currently sampling.
                  station->m_isSampling = true;

                  /// set the rate that we're currently sampling
                  station->m_sampleRate = sampleIdx;

                  NS_LOG_DEBUG ("FindRate " << "sampleRate=" << sampleIdx);
                  station->m_sampleTries--;
                  return sampleIdx;
                }
              else
                {
                  station->m_numSamplesSlow++;
                  if (sampleRateInfo.numSamplesSkipped >= 20 && station->m_numSamplesSlow <= 2)
                    {
                      /// Set flag that we are currently sampling.
                      station->m_isSampling = true;

                      /// set the rate that we're currently sampling
                      station->m_sampleRate = sampleIdx;

                      NS_LOG_DEBUG ("FindRate " << "sampleRate=" << sampleIdx);
                      station->m_sampleTries--;
                      return sampleIdx;
                    }
                }
            }
        }
    }
  if (station->m_sampleWait > 0)
    {
      station->m_sampleWait--;
    }

  ///	Continue using the best rate.

  NS_LOG_DEBUG ("FindRate " << "maxTpRrate=" << station->m_maxTpRate);
  return station->m_maxTpRate;
}
void
MinstrelHtWifiManager::UpdateStats (MinstrelHtWifiRemoteStation *station)
{
  NS_LOG_FUNCTION (this << station);

  NS_LOG_DEBUG ("Updating stats=" << this);

  station->m_nextStatsUpdate = Simulator::Now () + m_updateStats;

  station->m_numSamplesSlow = 0;
  station->m_sampleCount = 0;

  double tempProb;

  if (station->m_ampduPacketCount > 0)
    {
      double newLen = station->m_ampduLen / station->m_ampduPacketCount;
      station->m_avgAmpduLen = ( newLen * (100 - m_ewmaLevel) + (station->m_avgAmpduLen * m_ewmaLevel) ) / 100;
      station->m_ampduLen = 0;
      station->m_ampduPacketCount = 0;
    }

  /* Initialize global rate indexes */
<<<<<<< HEAD
  station->m_maxTpRate = GetLowestIndex(station);
  station->m_maxTpRate2 = GetLowestIndex(station);
  station->m_maxProbRate = GetLowestIndex(station);
=======
  station->m_maxTpRate = GetLowestIndex (station);
  station->m_maxTpRate2 = GetLowestIndex (station);
  station->m_maxProbRate = GetLowestIndex (station);
>>>>>>> 54fb553b

  /// Update throughput and EWMA for each rate inside each group.
  for (uint32_t j = 0; j < m_numGroups; j++)
    {
      if (station->m_groupsTable[j].m_supported)
        {
          station->m_sampleCount++;

          /* (re)Initialize group rate indexes */
<<<<<<< HEAD
          station->m_groupsTable[j].m_maxTpRate = GetLowestIndex(station, j);
          station->m_groupsTable[j].m_maxTpRate2 = GetLowestIndex(station, j);
          station->m_groupsTable[j].m_maxProbRate = GetLowestIndex(station, j);
=======
          station->m_groupsTable[j].m_maxTpRate = GetLowestIndex (station, j);
          station->m_groupsTable[j].m_maxTpRate2 = GetLowestIndex (station, j);
          station->m_groupsTable[j].m_maxProbRate = GetLowestIndex (station, j);
>>>>>>> 54fb553b

          for (uint32_t i = 0; i < m_numRates; i++)
            {
              if (station->m_groupsTable[j].m_ratesTable[i].supported)
                {
                  station->m_groupsTable[j].m_ratesTable[i].retryUpdated = false;

                  NS_LOG_DEBUG (i << " " << GetMcsSupported (station,  station->m_groupsTable[j].m_ratesTable[i].mcsIndex) <<
                                "\t attempt=" << station->m_groupsTable[j].m_ratesTable[i].numRateAttempt <<
                                "\t success=" << station->m_groupsTable[j].m_ratesTable[i].numRateSuccess);

                  /// If we've attempted something.
                  if (station->m_groupsTable[j].m_ratesTable[i].numRateAttempt > 0)
                    {
                      station->m_groupsTable[j].m_ratesTable[i].numSamplesSkipped = 0;
                      /**
                       * Calculate the probability of success.
                       * Assume probability scales from 0 to 100.
                       */
                      tempProb = (100 * station->m_groupsTable[j].m_ratesTable[i].numRateSuccess) / station->m_groupsTable[j].m_ratesTable[i].numRateAttempt;

                      /// Bookeeping.
                      station->m_groupsTable[j].m_ratesTable[i].prob = tempProb;

                      if (station->m_groupsTable[j].m_ratesTable[i].successHist == 0)
                        {
                          station->m_groupsTable[j].m_ratesTable[i].ewmaProb = tempProb;
                        }
                      else
                        {
                          station->m_groupsTable[j].m_ratesTable[i].ewmsdProb = CalculateEwmsd (station->m_groupsTable[j].m_ratesTable[i].ewmsdProb,
                                                                                                tempProb, station->m_groupsTable[j].m_ratesTable[i].ewmaProb,
                                                                                                m_ewmaLevel);
                          /// EWMA probability
                          tempProb = (tempProb * (100 - m_ewmaLevel) + station->m_groupsTable[j].m_ratesTable[i].ewmaProb * m_ewmaLevel)  / 100;
                          station->m_groupsTable[j].m_ratesTable[i].ewmaProb = tempProb;
                        }

                      station->m_groupsTable[j].m_ratesTable[i].throughput = CalculateThroughput (station, j, i, tempProb);

                      station->m_groupsTable[j].m_ratesTable[i].successHist += station->m_groupsTable[j].m_ratesTable[i].numRateSuccess;
                      station->m_groupsTable[j].m_ratesTable[i].attemptHist += station->m_groupsTable[j].m_ratesTable[i].numRateAttempt;
                    }
                  else
                    {
                      station->m_groupsTable[j].m_ratesTable[i].numSamplesSkipped++;
                    }

                  /// Bookeeping.
                  station->m_groupsTable[j].m_ratesTable[i].prevNumRateSuccess = station->m_groupsTable[j].m_ratesTable[i].numRateSuccess;
                  station->m_groupsTable[j].m_ratesTable[i].prevNumRateAttempt = station->m_groupsTable[j].m_ratesTable[i].numRateAttempt;
                  station->m_groupsTable[j].m_ratesTable[i].numRateSuccess = 0;
                  station->m_groupsTable[j].m_ratesTable[i].numRateAttempt = 0;

                  if (station->m_groupsTable[j].m_ratesTable[i].throughput != 0)
                    {
                      SetBestStationThRates (station, GetIndex (j, i));
                      SetBestProbabilityRate (station, GetIndex (j, i));
                    }

                }
            }
        }
    }

  //Try to sample all available rates during each interval.
  station->m_sampleCount *= 8;

  //Recalculate retries for the rates selected.
  CalculateRetransmits (station, station->m_maxTpRate);
  CalculateRetransmits (station, station->m_maxTpRate2);
  CalculateRetransmits (station, station->m_maxProbRate);

  NS_LOG_DEBUG ("max tp=" << station->m_maxTpRate << "\nmax tp2=" <<  station->m_maxTpRate2 << "\nmax prob=" << station->m_maxProbRate);
  if (m_printStats)
    {
      PrintTable (station);
    }
}

double
MinstrelHtWifiManager::CalculateThroughput (MinstrelHtWifiRemoteStation *station, uint32_t groupId, uint32_t rateId, double ewmaProb)
{
  /**
  * Calculating throughput.
  * Do not account throughput if sucess prob is below 10%
  * (as done in minstrel_ht linux implementation).
  */
  if (ewmaProb < 10)
    {
      return 0;
    }
  else
    {
      /**
       * For the throughput calculation, limit the probability value to 90% to
       * account for collision related packet error rate fluctuation.
       */
      Time txTime =  station->m_groupsTable[groupId].m_ratesTable[rateId].perfectTxTime;
      if (ewmaProb > 90)
        {
          return 90 / txTime.GetSeconds ();
        }
      else
        {
          return ewmaProb / txTime.GetSeconds ();
        }
    }
}

void
MinstrelHtWifiManager::SetBestProbabilityRate (MinstrelHtWifiRemoteStation *station, uint32_t index)
{
  GroupInfo *group;
  HtRateInfo rate;
  uint32_t tmpGroupId, tmpRateId;
  double tmpTh, tmpProb;
  uint32_t groupId, rateId;
  double currentTh;
  // maximum group probability (GP) variables
  uint32_t maxGPGroupId, maxGPRateId;
  double maxGPTh;

  groupId = GetGroupId (index);
  rateId = GetRateId (index);
  group = &station->m_groupsTable[groupId];
  rate = group->m_ratesTable[rateId];

  tmpGroupId = GetGroupId (station->m_maxProbRate);
  tmpRateId = GetRateId (station->m_maxProbRate);
  tmpProb = station->m_groupsTable[tmpGroupId].m_ratesTable[tmpRateId].ewmaProb;
  tmpTh =  station->m_groupsTable[tmpGroupId].m_ratesTable[tmpRateId].throughput;

  if (rate.ewmaProb > 75)
    {
      currentTh = station->m_groupsTable[groupId].m_ratesTable[rateId].throughput;
      if (currentTh > tmpTh)
        {
          station->m_maxProbRate = index;
        }

      maxGPGroupId = GetGroupId (group->m_maxProbRate);
      maxGPRateId = GetRateId (group->m_maxProbRate);
      maxGPTh = station->m_groupsTable[maxGPGroupId].m_ratesTable[maxGPRateId].throughput;

      if (currentTh > maxGPTh)
        {
          group->m_maxProbRate = index;
        }
    }
  else
    {
      if (rate.ewmaProb > tmpProb)
        {
          station->m_maxProbRate = index;
        }
      if (rate.ewmaProb > group->m_ratesTable[group->m_maxProbRate].ewmaProb)
        {
          group->m_maxProbRate = index;
        }
    }
}

/*
 * Find & sort topmost throughput rates
 *
 * If multiple rates provide equal throughput the sorting is based on their
 * current success probability. Higher success probability is preferred among
 * MCS groups.
 */
void
MinstrelHtWifiManager::SetBestStationThRates (MinstrelHtWifiRemoteStation *station, uint32_t index)
{
  uint32_t groupId, rateId;
  double th, prob;
  uint32_t maxTpGroupId, maxTpRateId;
  uint32_t maxTp2GroupId, maxTp2RateId;
  double maxTpTh, maxTpProb;
  double maxTp2Th, maxTp2Prob;

  groupId = GetGroupId (index);
  rateId = GetRateId (index);
  prob = station->m_groupsTable[groupId].m_ratesTable[rateId].ewmaProb;
  th = station->m_groupsTable[groupId].m_ratesTable[rateId].throughput;

  maxTpGroupId = GetGroupId (station->m_maxTpRate);
  maxTpRateId = GetRateId (station->m_maxTpRate);
  maxTpProb = station->m_groupsTable[maxTpGroupId].m_ratesTable[maxTpRateId].ewmaProb;
  maxTpTh = station->m_groupsTable[maxTpGroupId].m_ratesTable[maxTpRateId].throughput;

  maxTp2GroupId = GetGroupId (station->m_maxTpRate2);
  maxTp2RateId = GetRateId (station->m_maxTpRate2);
  maxTp2Prob = station->m_groupsTable[maxTp2GroupId].m_ratesTable[maxTp2RateId].ewmaProb;
  maxTp2Th = station->m_groupsTable[maxTp2GroupId].m_ratesTable[maxTp2RateId].throughput;

  if (th > maxTpTh || (th == maxTpTh && prob > maxTpProb))
    {
      station->m_maxTpRate2 = station->m_maxTpRate;
      station->m_maxTpRate = index;
    }
  else if (th > maxTp2Th || (th == maxTp2Th && prob > maxTp2Prob))
    {
      station->m_maxTpRate2 = index;
    }

  //Find best rates per group

  GroupInfo *group = &station->m_groupsTable[groupId];
  maxTpGroupId = GetGroupId (group->m_maxTpRate);
  maxTpRateId = GetRateId (group->m_maxTpRate);
  maxTpProb = group->m_ratesTable[maxTpRateId].ewmaProb;
  maxTpTh = station->m_groupsTable[maxTpGroupId].m_ratesTable[maxTpRateId].throughput;

  maxTp2GroupId = GetGroupId (group->m_maxTpRate2);
  maxTp2RateId = GetRateId (group->m_maxTpRate2);
  maxTp2Prob = group->m_ratesTable[maxTp2RateId].ewmaProb;
  maxTp2Th = station->m_groupsTable[maxTp2GroupId].m_ratesTable[maxTp2RateId].throughput;

  if (th > maxTpTh || (th == maxTpTh && prob > maxTpProb))
    {
      group->m_maxTpRate2 = group->m_maxTpRate;
      group->m_maxTpRate = index;
    }
  else if (th > maxTp2Th || (th == maxTp2Th && prob > maxTp2Prob))
    {
      group->m_maxTpRate2 = index;
    }
}

void
MinstrelHtWifiManager::CheckDowngradeRate(MinstrelHtWifiRemoteStation *station)
{
  /*
   * From Linux:
   * check for sudden death of spatial multiplexing,
   * downgrade to a lower number of streams if necessary.
   */
  uint32_t rateId = GetRateId(station->m_maxTpRate);
  uint32_t groupId = GetGroupId(station->m_maxTpRate);
  HtRateInfo rate = station->m_groupsTable[groupId].m_ratesTable[rateId];
  if (rate.numRateAttempt > 30 && (rate.numRateSuccess / rate.numRateAttempt) < 20)
    {
      DowngradeRate(station, station->m_maxTpRate, true);
      CalculateRetransmits(station, station->m_maxTpRate);
    }

  rateId = GetRateId(station->m_maxTpRate2);
  groupId = GetGroupId(station->m_maxTpRate2);
  rate = station->m_groupsTable[groupId].m_ratesTable[rateId];
  if (rate.numRateAttempt > 30 && (rate.numRateSuccess / rate.numRateAttempt) < 20)
    {
      DowngradeRate(station, station->m_maxTpRate2, false);
      CalculateRetransmits(station, station->m_maxTpRate2);
    }
}

void
MinstrelHtWifiManager::DowngradeRate(MinstrelHtWifiRemoteStation *station, uint32_t index, bool first)
{
  int groupId, origGroupId;

  origGroupId = groupId = GetGroupId(index);
  while (groupId > 0)
    {
      groupId--;
      if (station->m_groupsTable[groupId].m_supported)
        {
          if (m_minstrelGroups[groupId].streams <= m_minstrelGroups[origGroupId].streams)
            {
              if (first)
                {
                  station->m_groupsTable[origGroupId].m_maxTpRate = station->m_groupsTable[groupId].m_maxTpRate;
                }
              else
                {
                  station->m_groupsTable[origGroupId].m_maxTpRate2 = station->m_groupsTable[groupId].m_maxTpRate2;
                }
              break;
            }
        }
    }
}

void
MinstrelHtWifiManager::RateInit (MinstrelHtWifiRemoteStation *station)
{
  NS_LOG_FUNCTION (this << station);
  NS_LOG_DEBUG ("RateInit=" << station);

  station->m_groupsTable = McsGroupData (m_numGroups);

  /**
  * Initialize groups supported by the receiver.
  */
  NS_LOG_DEBUG ("Supported groups by station:");
  for (uint32_t groupId = 0; groupId < m_numGroups; groupId++)
    {
      if (m_minstrelGroups[groupId].isSupported)
        {
          station->m_groupsTable[groupId].m_supported = false;
          if (!(!GetVhtSupported (station) && m_minstrelGroups[groupId].isVht)                  ///Is VHT supported by the receiver?
              && (m_minstrelGroups[groupId].isVht || !GetVhtSupported (station) || !m_useVhtOnly) ///If it is an HT MCS, check if VHT only is disabled
              && !(!GetShortGuardInterval (station) && m_minstrelGroups[groupId].sgi)           ///Is SGI supported by the receiver?
              && (GetChannelWidth (station) >= m_minstrelGroups[groupId].chWidth)               ///Is channel width supported by the receiver?
              && (GetNumberOfSupportedRxAntennas (station) >= m_minstrelGroups[groupId].streams)) ///Are streams supported by the receiver?
            {
              NS_LOG_DEBUG ("Group " << groupId << ": (" << (uint32_t)m_minstrelGroups[groupId].streams <<
                            "," << (uint32_t)m_minstrelGroups[groupId].sgi << "," << m_minstrelGroups[groupId].chWidth << ")");

              station->m_groupsTable[groupId].m_supported = true;                                ///Group supported.
              station->m_groupsTable[groupId].m_col = 0;
              station->m_groupsTable[groupId].m_index = 0;

              station->m_groupsTable[groupId].m_ratesTable = HtMinstrelRate (m_numRates);        ///Create the rate list for the group.
              for (uint32_t i = 0; i < m_numRates; i++)
                {
                  station->m_groupsTable[groupId].m_ratesTable[i].supported = false;
                }

              // Initialize all modes supported by the remote station that belong to the current group.
              for (uint32_t i = 0; i < station->m_nModes; i++)
                {
                  WifiMode mode = GetMcsSupported (station, i);

                  ///Use the McsValue as the index in the rate table.
                  ///This way, MCSs not supported are not initialized.
<<<<<<< HEAD
                  uint32_t rateId = mode.GetMcsValue();
                  if (mode.GetModulationClass() == WIFI_MOD_CLASS_HT)
=======
                  uint32_t rateId = mode.GetMcsValue ();
                  if (mode.GetModulationClass () == WIFI_MOD_CLASS_HT)
>>>>>>> 54fb553b
                    {
                      rateId %= MAX_HT_GROUP_RATES;
                    }

<<<<<<< HEAD
                  if ((m_minstrelGroups[groupId].isVht && mode.GetModulationClass() == WIFI_MOD_CLASS_VHT &&                    ///If it is a VHT MCS only add to a VHT group.
                      IsValidMcs (GetPhy (), m_minstrelGroups[groupId].streams, m_minstrelGroups[groupId].chWidth, mode)) ||    ///Check validity of the VHT MCS
                      (!m_minstrelGroups[groupId].isVht &&  mode.GetModulationClass() == WIFI_MOD_CLASS_HT &&                   ///If it is a HT MCS only add to a HT group.
                       mode.GetMcsValue() < (m_minstrelGroups[groupId].streams * 8) &&                                          ///Check if the HT MCS corresponds to groups number of streams.
                       mode.GetMcsValue() >= ((m_minstrelGroups[groupId].streams - 1) * 8)))
=======
                  if ((m_minstrelGroups[groupId].isVht && mode.GetModulationClass () == WIFI_MOD_CLASS_VHT                       ///If it is a VHT MCS only add to a VHT group.
                       && IsValidMcs (GetPhy (), m_minstrelGroups[groupId].streams, m_minstrelGroups[groupId].chWidth, mode))   ///Check validity of the VHT MCS
                      || (!m_minstrelGroups[groupId].isVht &&  mode.GetModulationClass () == WIFI_MOD_CLASS_HT                  ///If it is a HT MCS only add to a HT group.
                          && mode.GetMcsValue () < (m_minstrelGroups[groupId].streams * 8)                                      ///Check if the HT MCS corresponds to groups number of streams.
                          && mode.GetMcsValue () >= ((m_minstrelGroups[groupId].streams - 1) * 8)))
>>>>>>> 54fb553b
                    {
                      NS_LOG_DEBUG ("Mode " << i << ": " << mode << " isVht: " << m_minstrelGroups[groupId].isVht);

                      station->m_groupsTable[groupId].m_ratesTable[rateId].supported = true;
                      station->m_groupsTable[groupId].m_ratesTable[rateId].mcsIndex = i;         ///Mapping between rateId and operationalMcsSet
                      station->m_groupsTable[groupId].m_ratesTable[rateId].numRateAttempt = 0;
                      station->m_groupsTable[groupId].m_ratesTable[rateId].numRateSuccess = 0;
                      station->m_groupsTable[groupId].m_ratesTable[rateId].prob = 0;
                      station->m_groupsTable[groupId].m_ratesTable[rateId].ewmaProb = 0;
                      station->m_groupsTable[groupId].m_ratesTable[rateId].prevNumRateAttempt = 0;
                      station->m_groupsTable[groupId].m_ratesTable[rateId].prevNumRateSuccess = 0;
                      station->m_groupsTable[groupId].m_ratesTable[rateId].numSamplesSkipped = 0;
                      station->m_groupsTable[groupId].m_ratesTable[rateId].successHist = 0;
                      station->m_groupsTable[groupId].m_ratesTable[rateId].attemptHist = 0;
                      station->m_groupsTable[groupId].m_ratesTable[rateId].throughput = 0;
                      station->m_groupsTable[groupId].m_ratesTable[rateId].perfectTxTime = GetFirstMpduTxTime (groupId, GetMcsSupported (station, i));
                      station->m_groupsTable[groupId].m_ratesTable[rateId].retryCount = 0;
                      station->m_groupsTable[groupId].m_ratesTable[rateId].adjustedRetryCount = 0;
                      CalculateRetransmits (station, groupId, rateId);
                    }
                }
            }
        }
    }
  SetNextSample (station);                  /// Select the initial sample index.
  UpdateStats (station);                    /// Calculate the initial high throughput rates.
  station->m_txrate = FindRate (station);   /// Select the rate to use.
}

void
MinstrelHtWifiManager::CalculateRetransmits (MinstrelHtWifiRemoteStation *station, uint32_t index)
{
  NS_LOG_FUNCTION (this << station << index);
  uint32_t groupId = GetGroupId (index);
  uint32_t rateId = GetRateId (index);
  if (!station->m_groupsTable[groupId].m_ratesTable[rateId].retryUpdated)
    {
      CalculateRetransmits (station, groupId, rateId);
    }
}

void
MinstrelHtWifiManager::CalculateRetransmits (MinstrelHtWifiRemoteStation *station, uint32_t groupId, uint32_t rateId)
{
  NS_LOG_FUNCTION (this << station << groupId << groupId);
  NS_LOG_DEBUG (" Calculating the number of retries");

  uint32_t cw = 15;                     // Is an approximation.
  uint32_t cwMax = 1023;
  Time cwTime, txTime, dataTxTime;
  Time slotTime = GetMac ()->GetSlot ();
  Time ackTime = GetMac ()->GetBasicBlockAckTimeout ();

  if (station->m_groupsTable[groupId].m_ratesTable[rateId].ewmaProb < 1)
    {
      station->m_groupsTable[groupId].m_ratesTable[rateId].retryCount = 1;
    }
  else
    {
      station->m_groupsTable[groupId].m_ratesTable[rateId].retryCount = 2;
      station->m_groupsTable[groupId].m_ratesTable[rateId].retryUpdated = true;

      dataTxTime = GetFirstMpduTxTime (groupId, GetMcsSupported (station, station->m_groupsTable[groupId].m_ratesTable[rateId].mcsIndex)) +
        GetMpduTxTime (groupId, GetMcsSupported (station, station->m_groupsTable[groupId].m_ratesTable[rateId].mcsIndex)) * (station->m_avgAmpduLen - 1);

      /* Contention time for first 2 tries */
      cwTime = (cw / 2) * slotTime;
      cw = Min ((cw + 1) * 2, cwMax);
      cwTime += (cw / 2) * slotTime;
      cw = Min ((cw + 1) * 2, cwMax);

      /* Total TX time for data and Contention after first 2 tries */
      txTime = cwTime + 2 * (dataTxTime + ackTime);

      /* See how many more tries we can fit inside segment size */
      do
        {
          /* Contention time for this try */
          cwTime = (cw / 2) * slotTime;
          cw = Min ((cw + 1) * 2, cwMax);

          /* Total TX time after this try */
          txTime += cwTime + ackTime + dataTxTime;
        }
      while ((txTime < MilliSeconds (6))
             && (++station->m_groupsTable[groupId].m_ratesTable[rateId].retryCount < 7));
    }
}

double
MinstrelHtWifiManager::CalculateEwmsd (double oldEwmsd, double currentProb, double ewmaProb, uint32_t weight)
{
  double diff, incr, tmp;

  /* calculate exponential weighted moving variance */
  diff = currentProb - ewmaProb;
  incr = (100 - weight) * diff / 100;
  tmp = oldEwmsd * oldEwmsd;
  tmp = weight * (tmp + diff * incr) / 100;

  /* return standard deviation */
  return sqrt (tmp);
}

void
MinstrelHtWifiManager::InitSampleTable (MinstrelHtWifiRemoteStation *station)
{
  NS_LOG_DEBUG ("InitSampleTable=" << this);

  station->m_col = station->m_index = 0;

  //for off-setting to make rates fall between 0 and nModes
  uint32_t numSampleRates = m_numRates;

  uint32_t newIndex;
  for (uint32_t col = 0; col < m_nSampleCol; col++)
    {
      for (uint32_t i = 0; i < numSampleRates; i++ )
        {
          /**
           * The next two lines basically tries to generate a random number
           * between 0 and the number of available rates
           */
          int uv = m_uniformRandomVariable->GetInteger (0, numSampleRates);
          newIndex = (i + uv) % numSampleRates;

          //this loop is used for filling in other uninitialized places
          while (station->m_sampleTable[newIndex][col] != 0)
            {
              newIndex = (newIndex + 1) % m_numRates;
            }
          station->m_sampleTable[newIndex][col] = i;
        }
    }
}

void
MinstrelHtWifiManager::PrintTable (MinstrelHtWifiRemoteStation *station)
{
  NS_LOG_FUNCTION (this << station);
  NS_LOG_DEBUG ("PrintTable=" << station);

  station->m_statsFile << "               best   ____________rate__________    ________statistics________    ________last_______    ______sum-of________\n" <<
    " mode guard #  rate  [name   idx airtime  max_tp]  [avg(tp) avg(prob) sd(prob)]  [prob.|retry|suc|att]  [#success | #attempts]\n";
  for (uint32_t i = 0; i < m_numGroups; i++)
    {
      StatsDump (station, i, station->m_statsFile);
    }

  station->m_statsFile << "\nTotal packet count::    ideal " << Max (0, station->m_totalPacketsCount - station->m_samplePacketsCount) <<
    "              lookaround " << station->m_samplePacketsCount << "\n";
  station->m_statsFile << "Average # of aggregated frames per A-MPDU: " << station->m_avgAmpduLen << "\n\n";

  station->m_statsFile.flush ();
}

void
MinstrelHtWifiManager::StatsDump (MinstrelHtWifiRemoteStation *station, uint32_t groupId, std::ofstream &of)
{
  uint32_t numRates = m_numRates;
  McsGroup group = m_minstrelGroups[groupId];
  Time txTime;
  char giMode;
  if (group.sgi)
    {
      giMode = 'S';
    }
  else
    {
      giMode = 'L';
    }
  for (uint32_t i = 0; i < numRates; i++)
    {
      if (station->m_groupsTable[groupId].m_supported && station->m_groupsTable[groupId].m_ratesTable[i].supported)
        {
          if (!group.isVht)
            {
              of << "HT" << group.chWidth << "   " << giMode << "GI  " << (int)group.streams << "   ";
            }
          else
            {
              of << "VHT" << group.chWidth << "   " << giMode << "GI  " << (int)group.streams << "   ";
            }

          uint32_t maxTpRate = station->m_maxTpRate;
          uint32_t maxTpRate2 = station->m_maxTpRate2;
          uint32_t maxProbRate = station->m_maxProbRate;

          uint32_t idx = GetIndex (groupId, i);
          if (idx == maxTpRate)
            {
              of << 'A';
            }
          else
            {
              of << ' ';
            }
          if (idx == maxTpRate2)
            {
              of << 'B';
            }
          else
            {
              of << ' ';
            }
          if (idx == maxProbRate)
            {
              of << 'P';
            }
          else
            {
              of << ' ';
            }

          if (!group.isVht)
            {
              of << std::setw (4) << "   MCS" << (group.streams - 1) * 8 + i;
            }
          else
            {
              of << std::setw (7) << "   MCS" << i << "/" << (int) group.streams;
            }

          of << "  " << std::setw (3) << idx << "  ";

          /* tx_time[rate(i)] in usec */
          txTime = GetFirstMpduTxTime (groupId, GetMcsSupported (station, station->m_groupsTable[groupId].m_ratesTable[i].mcsIndex));
          of << std::setw (6) << txTime.GetMicroSeconds () << "  ";

          of << std::setw (7) << CalculateThroughput (station, groupId, i, 100) / 100 << "   " <<
            std::setw (7) << station->m_groupsTable[groupId].m_ratesTable[i].throughput / 100 << "   " <<
            std::setw (7) << station->m_groupsTable[groupId].m_ratesTable[i].ewmaProb << "  " <<
            std::setw (7) << station->m_groupsTable[groupId].m_ratesTable[i].ewmsdProb << "  " <<
            std::setw (7) << station->m_groupsTable[groupId].m_ratesTable[i].prob << "  " <<
            std::setw (2) << station->m_groupsTable[groupId].m_ratesTable[i].retryCount << "   " <<
            std::setw (3) << station->m_groupsTable[groupId].m_ratesTable[i].prevNumRateSuccess << "  " <<
            std::setw (3) << station->m_groupsTable[groupId].m_ratesTable[i].prevNumRateAttempt << "   " <<
            std::setw (9) << station->m_groupsTable[groupId].m_ratesTable[i].successHist << "   " <<
            std::setw (9) << station->m_groupsTable[groupId].m_ratesTable[i].attemptHist << "\n";
        }
    }
}
uint32_t
MinstrelHtWifiManager::GetIndex (uint32_t groupId, uint32_t rateId)
{
  NS_LOG_FUNCTION (this << groupId << rateId);
  uint32_t index;
  index = groupId * m_numRates + rateId;
  return index;
}

uint32_t
MinstrelHtWifiManager::GetRateId (uint32_t index)
{
  NS_LOG_FUNCTION (this << index);

  uint32_t id;
  id = index % m_numRates;
  return id;
}

uint32_t
MinstrelHtWifiManager::GetGroupId (uint32_t index)
{
  NS_LOG_FUNCTION (this << index);

  return index / m_numRates;
}

uint32_t
MinstrelHtWifiManager::GetHtGroupId (uint8_t txstreams, uint8_t sgi, uint32_t chWidth)
{
  NS_LOG_FUNCTION (this << (int)txstreams << (int)sgi << chWidth);

  return MAX_SUPPORTED_STREAMS * 2 * (chWidth == 40 ? 1 : 0) + MAX_SUPPORTED_STREAMS * sgi + txstreams - 1;
}

uint32_t
MinstrelHtWifiManager::GetVhtGroupId (uint8_t txstreams, uint8_t sgi, uint32_t chWidth)
{
  NS_LOG_FUNCTION (this << (int)txstreams << (int)sgi << chWidth);

  return MAX_HT_STREAM_GROUPS * MAX_SUPPORTED_STREAMS + MAX_SUPPORTED_STREAMS * 2 * (chWidth == 160 ? 3 : chWidth == 80 ? 2 : chWidth == 40 ? 1 : 0) + MAX_SUPPORTED_STREAMS * sgi + txstreams - 1;
}

uint32_t
MinstrelHtWifiManager::GetLowestIndex (MinstrelHtWifiRemoteStation *station)
{
  NS_LOG_FUNCTION (this << station);

  uint32_t groupId = 0;
  uint32_t rateId = 0;
  while (groupId < m_numGroups && !station->m_groupsTable[groupId].m_supported)
    {
      groupId++;
    }
  while (rateId < m_numRates && !station->m_groupsTable[groupId].m_ratesTable[rateId].supported)
    {
      rateId++;
    }
<<<<<<< HEAD
  NS_ASSERT(station->m_groupsTable[groupId].m_supported && station->m_groupsTable[groupId].m_ratesTable[rateId].supported);
  return GetIndex(groupId, rateId);
=======
  NS_ASSERT (station->m_groupsTable[groupId].m_supported && station->m_groupsTable[groupId].m_ratesTable[rateId].supported);
  return GetIndex (groupId, rateId);
>>>>>>> 54fb553b
}

uint32_t
MinstrelHtWifiManager::GetLowestIndex (MinstrelHtWifiRemoteStation *station, uint32_t groupId)
{
  NS_LOG_FUNCTION (this << station);

  uint32_t rateId = 0;
  while (rateId < m_numRates && !station->m_groupsTable[groupId].m_ratesTable[rateId].supported)
    {
      rateId++;
    }
<<<<<<< HEAD
  NS_ASSERT(station->m_groupsTable[groupId].m_supported && station->m_groupsTable[groupId].m_ratesTable[rateId].supported);
  return GetIndex(groupId, rateId);
=======
  NS_ASSERT (station->m_groupsTable[groupId].m_supported && station->m_groupsTable[groupId].m_ratesTable[rateId].supported);
  return GetIndex (groupId, rateId);
>>>>>>> 54fb553b
}


WifiModeList
MinstrelHtWifiManager::GetVhtDeviceMcsList (void) const
{
  WifiModeList vhtMcsList;
<<<<<<< HEAD
  Ptr<WifiPhy> phy = GetPhy();
  for (uint32_t i = 0; i < phy->GetNMcs(); i++)
    {
      WifiMode mode = phy->GetMcs(i);
      if (mode.GetModulationClass() == WIFI_MOD_CLASS_VHT)
        {
          vhtMcsList.push_back(mode);
=======
  Ptr<WifiPhy> phy = GetPhy ();
  for (uint32_t i = 0; i < phy->GetNMcs (); i++)
    {
      WifiMode mode = phy->GetMcs (i);
      if (mode.GetModulationClass () == WIFI_MOD_CLASS_VHT)
        {
          vhtMcsList.push_back (mode);
>>>>>>> 54fb553b
        }
    }
  return vhtMcsList;
}

WifiModeList
MinstrelHtWifiManager::GetHtDeviceMcsList (void) const
{
  WifiModeList htMcsList;
<<<<<<< HEAD
  Ptr<WifiPhy> phy = GetPhy();
  for (uint32_t i = 0; i < phy->GetNMcs(); i++)
    {
      WifiMode mode = phy->GetMcs(i);
      if (mode.GetModulationClass() == WIFI_MOD_CLASS_HT)
        {
          htMcsList.push_back(mode);
=======
  Ptr<WifiPhy> phy = GetPhy ();
  for (uint32_t i = 0; i < phy->GetNMcs (); i++)
    {
      WifiMode mode = phy->GetMcs (i);
      if (mode.GetModulationClass () == WIFI_MOD_CLASS_HT)
        {
          htMcsList.push_back (mode);
>>>>>>> 54fb553b
        }
    }
  return htMcsList;
}

} // namespace ns3




<|MERGE_RESOLUTION|>--- conflicted
+++ resolved
@@ -240,57 +240,6 @@
                   m_minstrelGroups[groupId].chWidth = chWidth;
                   m_minstrelGroups[groupId].isVht = false;
                   m_minstrelGroups[groupId].isSupported = false;
-<<<<<<< HEAD
-
-                  // Check capabilities of the device
-                  if (!(!GetPhy ()->GetGuardInterval () && m_minstrelGroups[groupId].sgi)                   ///Is SGI supported by the transmitter?
-                      && (GetPhy ()->GetChannelWidth () >= m_minstrelGroups[groupId].chWidth)               ///Is channel width supported by the transmitter?
-                      && (GetPhy ()->GetNumberOfTransmitAntennas () >= m_minstrelGroups[groupId].streams))  ///Are streams supported by the transmitter?
-                    {
-                      m_minstrelGroups[groupId].isSupported = true;
-
-                      // Calculate tx time for all rates of the group
-                      WifiModeList htMcsList = GetHtDeviceMcsList();
-                      for (uint8_t i = 0; i < MAX_HT_GROUP_RATES; i++)
-                        {
-                          uint32_t deviceIndex = i + (m_minstrelGroups[groupId].streams - 1) * 8;
-                          WifiMode mode =  htMcsList[deviceIndex];
-                          AddFirstMpduTxTime (groupId, mode, CalculateFirstMpduTxDuration (GetPhy (), streams, sgi, chWidth, mode));
-                          AddMpduTxTime (groupId, mode, CalculateMpduTxDuration (GetPhy (), streams, sgi, chWidth, mode));
-                        }
-                      NS_LOG_DEBUG ("Initialized group " << groupId << ": (" << (uint32_t)streams << "," << (uint32_t)sgi << "," << chWidth << ")");
-                    }
-                }
-            }
-        }
-
-      if (HasVhtSupported ())
-        {
-          // Initialize all VHT groups
-          for (uint32_t chWidth = 20; chWidth <= MAX_VHT_WIDTH; chWidth *= 2)
-            {
-              for (uint8_t sgi = 0; sgi <= 1; sgi++)
-                {
-                  for (uint8_t streams = 1; streams <= MAX_SUPPORTED_STREAMS; streams++)
-                    {
-                      uint32_t groupId = GetVhtGroupId (streams, sgi, chWidth);
-
-                      m_minstrelGroups[groupId].streams = streams;
-                      m_minstrelGroups[groupId].sgi = sgi;
-                      m_minstrelGroups[groupId].chWidth = chWidth;
-                      m_minstrelGroups[groupId].isVht = true;
-                      m_minstrelGroups[groupId].isSupported = false;
-
-                      // Check capabilities of the device
-                      if (!(!GetPhy ()->GetGuardInterval () && m_minstrelGroups[groupId].sgi)                   ///Is SGI supported by the transmitter?
-                          && (GetPhy ()->GetChannelWidth () >= m_minstrelGroups[groupId].chWidth)               ///Is channel width supported by the transmitter?
-                          && (GetPhy ()->GetNumberOfTransmitAntennas () >= m_minstrelGroups[groupId].streams))  ///Are streams supported by the transmitter?
-                        {
-                          m_minstrelGroups[groupId].isSupported = true;
-
-                          // Calculate tx time for all rates of the group
-                          WifiModeList vhtMcsList = GetVhtDeviceMcsList();
-=======
 
                   // Check capabilities of the device
                   if (!(!GetPhy ()->GetGuardInterval () && m_minstrelGroups[groupId].sgi)                   ///Is SGI supported by the transmitter?
@@ -340,7 +289,6 @@
 
                           // Calculate tx time for all rates of the group
                           WifiModeList vhtMcsList = GetVhtDeviceMcsList ();
->>>>>>> 54fb553b
                           for (uint8_t i = 0; i < MAX_VHT_GROUP_RATES; i++)
                             {
                               WifiMode mode = vhtMcsList[i];
@@ -545,11 +493,7 @@
         {
           NS_LOG_DEBUG ("HT station " << station);
           station->m_isHt = true;
-<<<<<<< HEAD
           station->m_nModes = GetNMcsSupported(station);
-=======
-          station->m_nModes = GetNMcsSupported (station);
->>>>>>> 54fb553b
           station->m_sampleTable = SampleRate (m_numRates, std::vector<uint32_t> (m_nSampleCol));
           InitSampleTable (station);
           RateInit (station);
@@ -1226,7 +1170,6 @@
            * to avoid wasting airtime.
            */
           HtRateInfo sampleRateInfo = station->m_groupsTable[sampleGroupId].m_ratesTable[sampleRateId];
-<<<<<<< HEAD
 
           NS_LOG_DEBUG ("Use sample rate? MaxTpRate= " << station->m_maxTpRate << " CurrentRate= " << station->m_txrate <<
                         " SampleRate= " << sampleIdx << " SampleProb= " << sampleRateInfo.ewmaProb);
@@ -1253,34 +1196,6 @@
               Time maxTp2Duration = station->m_groupsTable[maxTp2GroupId].m_ratesTable[maxTp2RateId].perfectTxTime;
               Time maxProbDuration = station->m_groupsTable[maxProbGroupId].m_ratesTable[maxProbRateId].perfectTxTime;
 
-=======
-
-          NS_LOG_DEBUG ("Use sample rate? MaxTpRate= " << station->m_maxTpRate << " CurrentRate= " << station->m_txrate <<
-                        " SampleRate= " << sampleIdx << " SampleProb= " << sampleRateInfo.ewmaProb);
-
-          if (sampleIdx != station->m_maxTpRate && sampleIdx != station->m_maxTpRate2
-              && sampleIdx != station->m_maxProbRate && sampleRateInfo.ewmaProb <= 95)
-            {
-
-              /**
-               * Make sure that lower rates get sampled only occasionally,
-               * if the link is working perfectly.
-               */
-
-              uint32_t maxTpGroupId = GetGroupId (station->m_maxTpRate);
-              uint32_t maxTp2GroupId = GetGroupId (station->m_maxTpRate2);
-              uint32_t maxTp2RateId = GetRateId (station->m_maxTpRate2);
-              uint32_t maxProbGroupId = GetGroupId (station->m_maxProbRate);
-              uint32_t maxProbRateId = GetRateId (station->m_maxProbRate);
-
-              uint8_t maxTpStreams = m_minstrelGroups[maxTpGroupId].streams;
-              uint8_t sampleStreams = m_minstrelGroups[sampleGroupId].streams;
-
-              Time sampleDuration = sampleRateInfo.perfectTxTime;
-              Time maxTp2Duration = station->m_groupsTable[maxTp2GroupId].m_ratesTable[maxTp2RateId].perfectTxTime;
-              Time maxProbDuration = station->m_groupsTable[maxProbGroupId].m_ratesTable[maxProbRateId].perfectTxTime;
-
->>>>>>> 54fb553b
               NS_LOG_DEBUG ("Use sample rate? SampleDuration= " << sampleDuration << " maxTp2Duration= " << maxTp2Duration <<
                             " maxProbDuration= " << maxProbDuration << " sampleStreams= " << (uint32_t)sampleStreams <<
                             " maxTpStreams= " << (uint32_t)maxTpStreams);
@@ -1348,15 +1263,9 @@
     }
 
   /* Initialize global rate indexes */
-<<<<<<< HEAD
-  station->m_maxTpRate = GetLowestIndex(station);
-  station->m_maxTpRate2 = GetLowestIndex(station);
-  station->m_maxProbRate = GetLowestIndex(station);
-=======
   station->m_maxTpRate = GetLowestIndex (station);
   station->m_maxTpRate2 = GetLowestIndex (station);
   station->m_maxProbRate = GetLowestIndex (station);
->>>>>>> 54fb553b
 
   /// Update throughput and EWMA for each rate inside each group.
   for (uint32_t j = 0; j < m_numGroups; j++)
@@ -1366,15 +1275,9 @@
           station->m_sampleCount++;
 
           /* (re)Initialize group rate indexes */
-<<<<<<< HEAD
-          station->m_groupsTable[j].m_maxTpRate = GetLowestIndex(station, j);
-          station->m_groupsTable[j].m_maxTpRate2 = GetLowestIndex(station, j);
-          station->m_groupsTable[j].m_maxProbRate = GetLowestIndex(station, j);
-=======
           station->m_groupsTable[j].m_maxTpRate = GetLowestIndex (station, j);
           station->m_groupsTable[j].m_maxTpRate2 = GetLowestIndex (station, j);
           station->m_groupsTable[j].m_maxProbRate = GetLowestIndex (station, j);
->>>>>>> 54fb553b
 
           for (uint32_t i = 0; i < m_numRates; i++)
             {
@@ -1701,30 +1604,17 @@
 
                   ///Use the McsValue as the index in the rate table.
                   ///This way, MCSs not supported are not initialized.
-<<<<<<< HEAD
-                  uint32_t rateId = mode.GetMcsValue();
-                  if (mode.GetModulationClass() == WIFI_MOD_CLASS_HT)
-=======
                   uint32_t rateId = mode.GetMcsValue ();
                   if (mode.GetModulationClass () == WIFI_MOD_CLASS_HT)
->>>>>>> 54fb553b
                     {
                       rateId %= MAX_HT_GROUP_RATES;
                     }
 
-<<<<<<< HEAD
-                  if ((m_minstrelGroups[groupId].isVht && mode.GetModulationClass() == WIFI_MOD_CLASS_VHT &&                    ///If it is a VHT MCS only add to a VHT group.
-                      IsValidMcs (GetPhy (), m_minstrelGroups[groupId].streams, m_minstrelGroups[groupId].chWidth, mode)) ||    ///Check validity of the VHT MCS
-                      (!m_minstrelGroups[groupId].isVht &&  mode.GetModulationClass() == WIFI_MOD_CLASS_HT &&                   ///If it is a HT MCS only add to a HT group.
-                       mode.GetMcsValue() < (m_minstrelGroups[groupId].streams * 8) &&                                          ///Check if the HT MCS corresponds to groups number of streams.
-                       mode.GetMcsValue() >= ((m_minstrelGroups[groupId].streams - 1) * 8)))
-=======
                   if ((m_minstrelGroups[groupId].isVht && mode.GetModulationClass () == WIFI_MOD_CLASS_VHT                       ///If it is a VHT MCS only add to a VHT group.
                        && IsValidMcs (GetPhy (), m_minstrelGroups[groupId].streams, m_minstrelGroups[groupId].chWidth, mode))   ///Check validity of the VHT MCS
                       || (!m_minstrelGroups[groupId].isVht &&  mode.GetModulationClass () == WIFI_MOD_CLASS_HT                  ///If it is a HT MCS only add to a HT group.
                           && mode.GetMcsValue () < (m_minstrelGroups[groupId].streams * 8)                                      ///Check if the HT MCS corresponds to groups number of streams.
                           && mode.GetMcsValue () >= ((m_minstrelGroups[groupId].streams - 1) * 8)))
->>>>>>> 54fb553b
                     {
                       NS_LOG_DEBUG ("Mode " << i << ": " << mode << " isVht: " << m_minstrelGroups[groupId].isVht);
 
@@ -2025,13 +1915,8 @@
     {
       rateId++;
     }
-<<<<<<< HEAD
-  NS_ASSERT(station->m_groupsTable[groupId].m_supported && station->m_groupsTable[groupId].m_ratesTable[rateId].supported);
-  return GetIndex(groupId, rateId);
-=======
   NS_ASSERT (station->m_groupsTable[groupId].m_supported && station->m_groupsTable[groupId].m_ratesTable[rateId].supported);
   return GetIndex (groupId, rateId);
->>>>>>> 54fb553b
 }
 
 uint32_t
@@ -2044,13 +1929,8 @@
     {
       rateId++;
     }
-<<<<<<< HEAD
-  NS_ASSERT(station->m_groupsTable[groupId].m_supported && station->m_groupsTable[groupId].m_ratesTable[rateId].supported);
-  return GetIndex(groupId, rateId);
-=======
   NS_ASSERT (station->m_groupsTable[groupId].m_supported && station->m_groupsTable[groupId].m_ratesTable[rateId].supported);
   return GetIndex (groupId, rateId);
->>>>>>> 54fb553b
 }
 
 
@@ -2058,15 +1938,6 @@
 MinstrelHtWifiManager::GetVhtDeviceMcsList (void) const
 {
   WifiModeList vhtMcsList;
-<<<<<<< HEAD
-  Ptr<WifiPhy> phy = GetPhy();
-  for (uint32_t i = 0; i < phy->GetNMcs(); i++)
-    {
-      WifiMode mode = phy->GetMcs(i);
-      if (mode.GetModulationClass() == WIFI_MOD_CLASS_VHT)
-        {
-          vhtMcsList.push_back(mode);
-=======
   Ptr<WifiPhy> phy = GetPhy ();
   for (uint32_t i = 0; i < phy->GetNMcs (); i++)
     {
@@ -2074,7 +1945,6 @@
       if (mode.GetModulationClass () == WIFI_MOD_CLASS_VHT)
         {
           vhtMcsList.push_back (mode);
->>>>>>> 54fb553b
         }
     }
   return vhtMcsList;
@@ -2084,15 +1954,6 @@
 MinstrelHtWifiManager::GetHtDeviceMcsList (void) const
 {
   WifiModeList htMcsList;
-<<<<<<< HEAD
-  Ptr<WifiPhy> phy = GetPhy();
-  for (uint32_t i = 0; i < phy->GetNMcs(); i++)
-    {
-      WifiMode mode = phy->GetMcs(i);
-      if (mode.GetModulationClass() == WIFI_MOD_CLASS_HT)
-        {
-          htMcsList.push_back(mode);
-=======
   Ptr<WifiPhy> phy = GetPhy ();
   for (uint32_t i = 0; i < phy->GetNMcs (); i++)
     {
@@ -2100,7 +1961,6 @@
       if (mode.GetModulationClass () == WIFI_MOD_CLASS_HT)
         {
           htMcsList.push_back (mode);
->>>>>>> 54fb553b
         }
     }
   return htMcsList;
