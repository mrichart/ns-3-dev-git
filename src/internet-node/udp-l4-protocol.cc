--- conflicted
+++ resolved
@@ -127,12 +127,7 @@
                        Ptr<Ipv4Interface> interface)
 {
   NS_LOG_FUNCTION; 
-<<<<<<< HEAD
-  NS_LOG_PARAMS (this << &packet << source << destination);
-=======
-  NS_LOG_PARAM ("(" << packet << ", " << source << ", " << destination << 
-    ")");
->>>>>>> bb9c35ff
+  NS_LOG_PARAMS (this << packet << source << destination);
 
   UdpHeader udpHeader;
   packet->RemoveHeader (udpHeader);
@@ -152,12 +147,7 @@
                      uint16_t sport, uint16_t dport)
 {
   NS_LOG_FUNCTION; 
-<<<<<<< HEAD
-  NS_LOG_PARAMS (this << &packet << saddr << daddr << sport << dport);
-=======
-  NS_LOG_PARAM ("(" << packet << ", " << saddr << ", " << daddr << ", " << 
-    sport << ", " << dport << ")");
->>>>>>> bb9c35ff
+  NS_LOG_PARAMS (this << packet << saddr << daddr << sport << dport);
 
   UdpHeader udpHeader;
   udpHeader.SetDestination (dport);
